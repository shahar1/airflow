 .. Licensed to the Apache Software Foundation (ASF) under one
    or more contributor license agreements.  See the NOTICE file
    distributed with this work for additional information
    regarding copyright ownership.  The ASF licenses this file
    to you under the Apache License, Version 2.0 (the
    "License"); you may not use this file except in compliance
    with the License.  You may obtain a copy of the License at

 ..   http://www.apache.org/licenses/LICENSE-2.0

 .. Unless required by applicable law or agreed to in writing,
    software distributed under the License is distributed on an
    "AS IS" BASIS, WITHOUT WARRANTIES OR CONDITIONS OF ANY
    KIND, either express or implied.  See the License for the
    specific language governing permissions and limitations
    under the License.


.. _concepts:xcom:

XComs
=====

XComs (short for "cross-communications") are a mechanism that let :doc:`tasks` talk to each other, as by default Tasks are entirely isolated and may be running on entirely different machines.

An XCom is identified by a ``key`` (essentially its name), as well as the ``task_id`` and ``dag_id`` it came from. They can have any (serializable) value, but they are only designed for small amounts of data; do not use them to pass around large values, like dataframes.

XComs are explicitly "pushed" and "pulled" to/from their storage using the ``xcom_push`` and ``xcom_pull`` methods on Task Instances.

To push a value within a task called **"task-1"** that will be used by another task:

.. code-block:: python

    # pushes data in any_serializable_value into xcom with key "identifier as string"
    task_instance.xcom_push(key="identifier as a string", value=any_serializable_value)

To pull the value that was pushed in the code above in a different task:

.. code-block:: python

    # pulls the xcom variable with key "identifier as string" that was pushed from within task-1
    task_instance.xcom_pull(key="identifier as string", task_ids="task-1")

Many operators will auto-push their results into an XCom key called ``return_value`` if the ``do_xcom_push`` argument is set to ``True`` (as it is by default), and ``@task`` functions do this as well. ``xcom_pull`` defaults to using ``return_value`` as key if no key is passed to it, meaning it's possible to write code like this::

    # Pulls the return_value XCOM from "pushing_task"
    value = task_instance.xcom_pull(task_ids='pushing_task')

You can also use XComs in :ref:`templates <concepts:jinja-templating>`::

    SELECT * FROM {{ task_instance.xcom_pull(task_ids='foo', key='table_name') }}

XComs are a relative of :doc:`variables`, with the main difference being that XComs are per-task-instance and designed for communication within a DAG run, while Variables are global and designed for overall configuration and value sharing.

If you want to push multiple XComs at once or rename the pushed XCom key, you can use set ``do_xcom_push`` and ``multiple_outputs`` arguments to ``True``, and then return a dictionary of values.

.. note::

  If the first task run is not succeeded then on every retry task XComs will be cleared to make the task run idempotent.


Object Storage XCom Backend
---------------------------

The default XCom backend is the :class:`~airflow.models.xcom.BaseXCom` class, which stores XComs in the Airflow database. This is fine for small values, but can be problematic for large values, or for large numbers of XComs.

<<<<<<< HEAD
To enable storing XComs in an object store, you can set the ``xcom_backend`` configuration option to ``airflow.providers.common.io.xcom.backend.XComObjectStorageBackend``. You will also need to set ``xcom_objectstorage_path`` to the desired location. The connection
id is obtained from the user part of the url the you will provide, e.g. ``xcom_objectstorage_path = s3://conn_id@mybucket/key``. Furthermore, ``xcom_objectstorage_threshold`` is required
=======
To enable storing XComs in an object store, you can set the ``xcom_backend`` configuration option to ``airflow.providers.common.io.xcom.backend.XComObjectStorageBackend``.
You will also need to set ``xcom_objectstorage_path`` to the desired location. The connection id is obtained from the user part of the url that you will provide, e.g. ``xcom_objectstorage_path = s3://conn_id@mybucket/key``. Furthermore, ``xcom_objectstorage_threshold`` is required
>>>>>>> 17b792d8
to be something larger than -1. Any object smaller than the threshold in bytes will be stored in the database and anything larger will be be
put in object storage. This will allow a hybrid setup. If an xcom is stored on object storage a reference will be
saved in the database. Finally, you can set ``xcom_objectstorage_compression`` to fsspec supported compression methods like ``zip`` or ``snappy`` to
compress the data before storing it in object storage.

So for example the following configuration will store anything above 1MB in S3 and will compress it using gzip::

      [core]
      xcom_backend = airflow.providers.common.io.xcom.backend.XComObjectStorageBackend

      [common.io]
      xcom_objectstorage_path = s3://conn_id@mybucket/key
      xcom_objectstorage_threshold = 1048576
      xcom_objectstoragee_compression = gzip


.. note::

  Compression requires the support for it is installed in your python environment. For example, to use ``snappy`` compression, you need to install ``python-snappy``. Zip, gzip and bz2 work out of the box.


Custom XCom Backends
--------------------

The XCom system has interchangeable backends, and you can set which backend is being used via the ``xcom_backend`` configuration option.

If you want to implement your own backend, you should subclass :class:`~airflow.models.xcom.BaseXCom`, and override the ``serialize_value`` and ``deserialize_value`` methods.

There is also an ``orm_deserialize_value`` method that is called whenever the XCom objects are rendered for UI or reporting purposes; if you have large or expensive-to-retrieve values in your XComs, you should override this method to avoid calling that code (and instead return a lighter, incomplete representation) so the UI remains responsive.

You can also override the ``clear`` method and use it when clearing results for given DAGs and tasks. This allows the custom XCom backend to process the data lifecycle easier.

Working with Custom XCom Backends in Containers
-----------------------------------------------

Depending on where Airflow is deployed i.e., local, Docker, K8s, etc. it can be useful to be assured that a custom XCom backend is actually being initialized. For example, the complexity of the container environment can make it more difficult to determine if your backend is being loaded correctly during container deployment. Luckily the following guidance can be used to assist you in building confidence in your custom XCom implementation.

Firstly, if you can exec into a terminal in the container then you should be able to do:

.. code-block:: python

    from airflow.models.xcom import XCom

    print(XCom.__name__)

which will print the actual class that is being used.

You can also examine Airflow's configuration:

.. code-block:: python

    from airflow.settings import conf

    conf.get("core", "xcom_backend")

Working with Custom Backends in K8s via Helm
--------------------------------------------

Running custom XCom backends in K8s will introduce even more complexity to your Airflow deployment. Put simply, sometimes things go wrong which can be difficult to debug.

For example, if you define a custom XCom backend in the Chart ``values.yaml`` (via the ``xcom_backend`` configuration) and Airflow fails to load the class, the entire Chart deployment will fail with each pod container attempting to restart time and time again.

When deploying in K8s your custom XCom backend needs to be reside in a ``config`` directory otherwise it cannot be located during Chart deployment.

An observed problem is that it is very difficult to acquire logs from the container because there is a very small window of availability where the trace can be obtained. The only way you can determine the root cause is if you are fortunate enough to query and acquire the container logs at the right time. This in turn prevents the entire Helm chart from deploying successfully.<|MERGE_RESOLUTION|>--- conflicted
+++ resolved
@@ -64,13 +64,8 @@
 
 The default XCom backend is the :class:`~airflow.models.xcom.BaseXCom` class, which stores XComs in the Airflow database. This is fine for small values, but can be problematic for large values, or for large numbers of XComs.
 
-<<<<<<< HEAD
-To enable storing XComs in an object store, you can set the ``xcom_backend`` configuration option to ``airflow.providers.common.io.xcom.backend.XComObjectStorageBackend``. You will also need to set ``xcom_objectstorage_path`` to the desired location. The connection
-id is obtained from the user part of the url the you will provide, e.g. ``xcom_objectstorage_path = s3://conn_id@mybucket/key``. Furthermore, ``xcom_objectstorage_threshold`` is required
-=======
 To enable storing XComs in an object store, you can set the ``xcom_backend`` configuration option to ``airflow.providers.common.io.xcom.backend.XComObjectStorageBackend``.
 You will also need to set ``xcom_objectstorage_path`` to the desired location. The connection id is obtained from the user part of the url that you will provide, e.g. ``xcom_objectstorage_path = s3://conn_id@mybucket/key``. Furthermore, ``xcom_objectstorage_threshold`` is required
->>>>>>> 17b792d8
 to be something larger than -1. Any object smaller than the threshold in bytes will be stored in the database and anything larger will be be
 put in object storage. This will allow a hybrid setup. If an xcom is stored on object storage a reference will be
 saved in the database. Finally, you can set ``xcom_objectstorage_compression`` to fsspec supported compression methods like ``zip`` or ``snappy`` to
