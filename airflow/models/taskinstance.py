#
# Licensed to the Apache Software Foundation (ASF) under one
# or more contributor license agreements.  See the NOTICE file
# distributed with this work for additional information
# regarding copyright ownership.  The ASF licenses this file
# to you under the Apache License, Version 2.0 (the
# "License"); you may not use this file except in compliance
# with the License.  You may obtain a copy of the License at
#
#   http://www.apache.org/licenses/LICENSE-2.0
#
# Unless required by applicable law or agreed to in writing,
# software distributed under the License is distributed on an
# "AS IS" BASIS, WITHOUT WARRANTIES OR CONDITIONS OF ANY
# KIND, either express or implied.  See the License for the
# specific language governing permissions and limitations
# under the License.
from __future__ import annotations

import collections.abc
import contextlib
import hashlib
import itertools
import logging
import math
import operator
import os
import signal
import warnings
from collections import defaultdict
from contextlib import nullcontext
from datetime import timedelta
from enum import Enum
from typing import TYPE_CHECKING, Any, Callable, Collection, Generator, Iterable, Mapping, Tuple
from urllib.parse import quote

import dill
import jinja2
import lazy_object_proxy
import pendulum
from deprecated import deprecated
from jinja2 import TemplateAssertionError, UndefinedError
from sqlalchemy import (
    Column,
    DateTime,
    Float,
    ForeignKey,
    ForeignKeyConstraint,
    Index,
    Integer,
    PrimaryKeyConstraint,
    String,
    Text,
    and_,
    delete,
    false,
    func,
    inspect,
    or_,
    text,
    update,
)
from sqlalchemy.ext.associationproxy import association_proxy
from sqlalchemy.ext.hybrid import hybrid_property
from sqlalchemy.ext.mutable import MutableDict
from sqlalchemy.orm import lazyload, reconstructor, relationship
from sqlalchemy.orm.attributes import NO_VALUE, set_committed_value
from sqlalchemy.sql.expression import case, select

from airflow import settings
from airflow.api_internal.internal_api_call import InternalApiConfig, internal_api_call
from airflow.compat.functools import cache
from airflow.configuration import conf
from airflow.datasets import Dataset
from airflow.datasets.manager import dataset_manager
from airflow.exceptions import (
    AirflowException,
    AirflowFailException,
    AirflowRescheduleException,
    AirflowSensorTimeout,
    AirflowSkipException,
    AirflowTaskTerminated,
    AirflowTaskTimeout,
    DagRunNotFound,
    RemovedInAirflow3Warning,
    TaskDeferred,
    UnmappableXComLengthPushed,
    UnmappableXComTypePushed,
    XComForMappingNotPushed,
)
from airflow.listeners.listener import get_listener_manager
from airflow.models.base import Base, StringID, TaskInstanceDependencies, _sentinel
from airflow.models.dagbag import DagBag
from airflow.models.log import Log
from airflow.models.mappedoperator import MappedOperator
from airflow.models.param import process_params
from airflow.models.renderedtifields import get_serialized_template_fields
from airflow.models.taskfail import TaskFail
from airflow.models.taskinstancekey import TaskInstanceKey
from airflow.models.taskmap import TaskMap
from airflow.models.taskreschedule import TaskReschedule
from airflow.models.xcom import LazyXComSelectSequence, XCom
from airflow.plugins_manager import integrate_macros_plugins
from airflow.sentry import Sentry
from airflow.settings import task_instance_mutation_hook
from airflow.stats import Stats
from airflow.templates import SandboxedEnvironment
from airflow.ti_deps.dep_context import DepContext
from airflow.ti_deps.dependencies_deps import REQUEUEABLE_DEPS, RUNNING_DEPS
from airflow.utils import timezone
from airflow.utils.context import (
    ConnectionAccessor,
    Context,
    InletEventsAccessors,
    OutletEventAccessors,
    VariableAccessor,
    context_get_outlet_events,
    context_merge,
)
from airflow.utils.email import send_email
from airflow.utils.helpers import prune_dict, render_template_to_string
from airflow.utils.log.logging_mixin import LoggingMixin
from airflow.utils.net import get_hostname
from airflow.utils.operator_helpers import ExecutionCallableRunner, context_to_airflow_vars
from airflow.utils.platform import getuser
from airflow.utils.retries import run_with_db_retries
from airflow.utils.session import NEW_SESSION, create_session, provide_session
from airflow.utils.sqlalchemy import (
    ExecutorConfigType,
    ExtendedJSON,
    UtcDateTime,
    tuple_in_condition,
    with_row_locks,
)
from airflow.utils.state import DagRunState, JobState, State, TaskInstanceState
from airflow.utils.task_group import MappedTaskGroup
from airflow.utils.task_instance_session import set_current_task_instance_session
from airflow.utils.timeout import timeout
from airflow.utils.xcom import XCOM_RETURN_KEY

TR = TaskReschedule

_CURRENT_CONTEXT: list[Context] = []
log = logging.getLogger(__name__)


if TYPE_CHECKING:
    from datetime import datetime
    from pathlib import PurePath
    from types import TracebackType

    from sqlalchemy.orm.session import Session
    from sqlalchemy.sql.elements import BooleanClauseList
    from sqlalchemy.sql.expression import ColumnOperators

    from airflow.models.abstractoperator import TaskStateChangeCallback
    from airflow.models.baseoperator import BaseOperator
    from airflow.models.dag import DAG, DagModel
    from airflow.models.dagrun import DagRun
    from airflow.models.dataset import DatasetEvent
    from airflow.models.operator import Operator
    from airflow.serialization.pydantic.dag import DagModelPydantic
    from airflow.serialization.pydantic.dataset import DatasetEventPydantic
    from airflow.serialization.pydantic.taskinstance import TaskInstancePydantic
    from airflow.timetables.base import DataInterval
    from airflow.typing_compat import Literal, TypeGuard
    from airflow.utils.task_group import TaskGroup


PAST_DEPENDS_MET = "past_depends_met"


class TaskReturnCode(Enum):
    """
    Enum to signal manner of exit for task run command.

    :meta private:
    """

    DEFERRED = 100
    """When task exits with deferral to trigger."""


@internal_api_call
@provide_session
def _merge_ti(ti, session: Session = NEW_SESSION):
    session.merge(ti)
    session.commit()


@internal_api_call
@provide_session
def _add_log(
    event,
    task_instance=None,
    owner=None,
    owner_display_name=None,
    extra=None,
    session: Session = NEW_SESSION,
    **kwargs,
):
    session.add(
        Log(
            event,
            task_instance,
            owner,
            owner_display_name,
            extra,
            **kwargs,
        )
    )


def _run_raw_task(
    ti: TaskInstance | TaskInstancePydantic,
    mark_success: bool = False,
    test_mode: bool = False,
    job_id: str | None = None,
    pool: str | None = None,
    raise_on_defer: bool = False,
    session: Session | None = None,
) -> TaskReturnCode | None:
    """
    Run a task, update the state upon completion, and run any appropriate callbacks.

    Immediately runs the task (without checking or changing db state
    before execution) and then sets the appropriate final state after
    completion and runs any post-execute callbacks. Meant to be called
    only after another function changes the state to running.

    :param mark_success: Don't run the task, mark its state as success
    :param test_mode: Doesn't record success or failure in the DB
    :param pool: specifies the pool to use to run the task instance
    :param session: SQLAlchemy ORM Session
    """
    if TYPE_CHECKING:
        assert ti.task

    ti.test_mode = test_mode
    ti.refresh_from_task(ti.task, pool_override=pool)
    ti.refresh_from_db(session=session)

    ti.job_id = job_id
    ti.hostname = get_hostname()
    ti.pid = os.getpid()
    if not test_mode:
        TaskInstance.save_to_db(ti=ti, session=session)
    actual_start_date = timezone.utcnow()
    Stats.incr(f"ti.start.{ti.task.dag_id}.{ti.task.task_id}", tags=ti.stats_tags)
    # Same metric with tagging
    Stats.incr("ti.start", tags=ti.stats_tags)
    # Initialize final state counters at zero
    for state in State.task_states:
        Stats.incr(
            f"ti.finish.{ti.task.dag_id}.{ti.task.task_id}.{state}",
            count=0,
            tags=ti.stats_tags,
        )
        # Same metric with tagging
        Stats.incr(
            "ti.finish",
            count=0,
            tags={**ti.stats_tags, "state": str(state)},
        )
    with set_current_task_instance_session(session=session):
        ti.task = ti.task.prepare_for_execution()
        context = ti.get_template_context(ignore_param_exceptions=False, session=session)

        try:
            if not mark_success:
                TaskInstance._execute_task_with_callbacks(
                    self=ti,  # type: ignore[arg-type]
                    context=context,
                    test_mode=test_mode,
                    session=session,
                )
            if not test_mode:
                ti.refresh_from_db(lock_for_update=True, session=session)
            ti.state = TaskInstanceState.SUCCESS
        except TaskDeferred as defer:
            # The task has signalled it wants to defer execution based on
            # a trigger.
            if raise_on_defer:
                raise
            ti.defer_task(exception=defer, session=session)
            ti.log.info(
                "Pausing task as DEFERRED. dag_id=%s, task_id=%s, run_id=%s, execution_date=%s, start_date=%s",
                ti.dag_id,
                ti.task_id,
                ti.run_id,
                _date_or_empty(task_instance=ti, attr="execution_date"),
                _date_or_empty(task_instance=ti, attr="start_date"),
            )
            return TaskReturnCode.DEFERRED
        except AirflowSkipException as e:
            # Recording SKIP
            # log only if exception has any arguments to prevent log flooding
            if e.args:
                ti.log.info(e)
            if not test_mode:
                ti.refresh_from_db(lock_for_update=True, session=session)
            ti.state = TaskInstanceState.SKIPPED
            _run_finished_callback(callbacks=ti.task.on_skipped_callback, context=context)
            TaskInstance.save_to_db(ti=ti, session=session)
        except AirflowRescheduleException as reschedule_exception:
            ti._handle_reschedule(actual_start_date, reschedule_exception, test_mode, session=session)
            ti.log.info("Rescheduling task, marking task as UP_FOR_RESCHEDULE")
            return None
        except (AirflowFailException, AirflowSensorTimeout) as e:
            # If AirflowFailException is raised, task should not retry.
            # If a sensor in reschedule mode reaches timeout, task should not retry.
            ti.handle_failure(e, test_mode, context, force_fail=True, session=session)  # already saves to db
            raise
        except (AirflowTaskTimeout, AirflowException, AirflowTaskTerminated) as e:
            if not test_mode:
                ti.refresh_from_db(lock_for_update=True, session=session)
            # for case when task is marked as success/failed externally
            # or dagrun timed out and task is marked as skipped
            # current behavior doesn't hit the callbacks
            if ti.state in State.finished:
                ti.clear_next_method_args()
                TaskInstance.save_to_db(ti=ti, session=session)
                return None
            else:
                ti.handle_failure(e, test_mode, context, session=session)
                raise
        except SystemExit as e:
            # We have already handled SystemExit with success codes (0 and None) in the `_execute_task`.
            # Therefore, here we must handle only error codes.
            msg = f"Task failed due to SystemExit({e.code})"
            ti.handle_failure(msg, test_mode, context, session=session)
            raise AirflowException(msg)
        except BaseException as e:
            ti.handle_failure(e, test_mode, context, session=session)
            raise
        finally:
            # Print a marker post execution for internals of post task processing
            log.info("::group::Post task execution logs")

            Stats.incr(
                f"ti.finish.{ti.dag_id}.{ti.task_id}.{ti.state}",
                tags=ti.stats_tags,
            )
            # Same metric with tagging
            Stats.incr("ti.finish", tags={**ti.stats_tags, "state": str(ti.state)})

        # Recording SKIPPED or SUCCESS
        ti.clear_next_method_args()
        ti.end_date = timezone.utcnow()
        _log_state(task_instance=ti)
        ti.set_duration()

        # run on_success_callback before db committing
        # otherwise, the LocalTaskJob sees the state is changed to `success`,
        # but the task_runner is still running, LocalTaskJob then treats the state is set externally!
        _run_finished_callback(callbacks=ti.task.on_success_callback, context=context)

        if not test_mode:
            _add_log(event=ti.state, task_instance=ti, session=session)
            if ti.state == TaskInstanceState.SUCCESS:
                ti._register_dataset_changes(events=context["outlet_events"], session=session)

            TaskInstance.save_to_db(ti=ti, session=session)
            if ti.state == TaskInstanceState.SUCCESS:
                get_listener_manager().hook.on_task_instance_success(
                    previous_state=TaskInstanceState.RUNNING, task_instance=ti, session=session
                )

        return None


@contextlib.contextmanager
def set_current_context(context: Context) -> Generator[Context, None, None]:
    """
    Set the current execution context to the provided context object.

    This method should be called once per Task execution, before calling operator.execute.
    """
    _CURRENT_CONTEXT.append(context)
    try:
        yield context
    finally:
        expected_state = _CURRENT_CONTEXT.pop()
        if expected_state != context:
            log.warning(
                "Current context is not equal to the state at context stack. Expected=%s, got=%s",
                context,
                expected_state,
            )


def _stop_remaining_tasks(*, task_instance: TaskInstance | TaskInstancePydantic, session: Session):
    """
    Stop non-teardown tasks in dag.

    :meta private:
    """
    if not task_instance.dag_run:
        raise ValueError("``task_instance`` must have ``dag_run`` set")
    tis = task_instance.dag_run.get_task_instances(session=session)
    if TYPE_CHECKING:
        assert task_instance.task
        assert isinstance(task_instance.task.dag, DAG)

    for ti in tis:
        if ti.task_id == task_instance.task_id or ti.state in (
            TaskInstanceState.SUCCESS,
            TaskInstanceState.FAILED,
        ):
            continue
        task = task_instance.task.dag.task_dict[ti.task_id]
        if not task.is_teardown:
            if ti.state == TaskInstanceState.RUNNING:
                log.info("Forcing task %s to fail due to dag's `fail_stop` setting", ti.task_id)
                ti.error(session)
            else:
                log.info("Setting task %s to SKIPPED due to dag's `fail_stop` setting.", ti.task_id)
                ti.set_state(state=TaskInstanceState.SKIPPED, session=session)
        else:
            log.info("Not skipping teardown task '%s'", ti.task_id)


def clear_task_instances(
    tis: list[TaskInstance],
    session: Session,
    activate_dag_runs: None = None,
    dag: DAG | None = None,
    dag_run_state: DagRunState | Literal[False] = DagRunState.QUEUED,
) -> None:
    """
    Clear a set of task instances, but make sure the running ones get killed.

    Also sets Dagrun's `state` to QUEUED and `start_date` to the time of execution.
    But only for finished DRs (SUCCESS and FAILED).
    Doesn't clear DR's `state` and `start_date`for running
    DRs (QUEUED and RUNNING) because clearing the state for already
    running DR is redundant and clearing `start_date` affects DR's duration.

    :param tis: a list of task instances
    :param session: current session
    :param dag_run_state: state to set finished DagRuns to.
        If set to False, DagRuns state will not be changed.
    :param dag: DAG object
    :param activate_dag_runs: Deprecated parameter, do not pass
    """
    job_ids = []
    # Keys: dag_id -> run_id -> map_indexes -> try_numbers -> task_id
    task_id_by_key: dict[str, dict[str, dict[int, dict[int, set[str]]]]] = defaultdict(
        lambda: defaultdict(lambda: defaultdict(lambda: defaultdict(set)))
    )
    dag_bag = DagBag(read_dags_from_db=True)
    from airflow.models.taskinstancehistory import TaskInstanceHistory

    for ti in tis:
        TaskInstanceHistory.record_ti(ti, session)
        if ti.state == TaskInstanceState.RUNNING:
            if ti.job_id:
                # If a task is cleared when running, set its state to RESTARTING so that
                # the task is terminated and becomes eligible for retry.
                ti.state = TaskInstanceState.RESTARTING
                job_ids.append(ti.job_id)
        else:
            ti_dag = dag if dag and dag.dag_id == ti.dag_id else dag_bag.get_dag(ti.dag_id, session=session)
            task_id = ti.task_id
            if ti_dag and ti_dag.has_task(task_id):
                task = ti_dag.get_task(task_id)
                ti.refresh_from_task(task)
                if TYPE_CHECKING:
                    assert ti.task
                ti.max_tries = ti.try_number + task.retries
            else:
                # Ignore errors when updating max_tries if the DAG or
                # task are not found since database records could be
                # outdated. We make max_tries the maximum value of its
                # original max_tries or the last attempted try number.
                ti.max_tries = max(ti.max_tries, ti.try_number)
            ti.state = None
            ti.external_executor_id = None
            ti.clear_next_method_args()
            session.merge(ti)
        task_id_by_key[ti.dag_id][ti.run_id][ti.map_index][ti.try_number].add(ti.task_id)

    if task_id_by_key:
        # Clear all reschedules related to the ti to clear

        # This is an optimization for the common case where all tis are for a small number
        # of dag_id, run_id, try_number, and map_index. Use a nested dict of dag_id,
        # run_id, try_number, map_index, and task_id to construct the where clause in a
        # hierarchical manner. This speeds up the delete statement by more than 40x for
        # large number of tis (50k+).
        conditions = or_(
            and_(
                TR.dag_id == dag_id,
                or_(
                    and_(
                        TR.run_id == run_id,
                        or_(
                            and_(
                                TR.map_index == map_index,
                                or_(
                                    and_(TR.try_number == try_number, TR.task_id.in_(task_ids))
                                    for try_number, task_ids in task_tries.items()
                                ),
                            )
                            for map_index, task_tries in map_indexes.items()
                        ),
                    )
                    for run_id, map_indexes in run_ids.items()
                ),
            )
            for dag_id, run_ids in task_id_by_key.items()
        )

        delete_qry = TR.__table__.delete().where(conditions)
        session.execute(delete_qry)

    if job_ids:
        from airflow.jobs.job import Job

        session.execute(update(Job).where(Job.id.in_(job_ids)).values(state=JobState.RESTARTING))

    if activate_dag_runs is not None:
        warnings.warn(
            "`activate_dag_runs` parameter to clear_task_instances function is deprecated. "
            "Please use `dag_run_state`",
            RemovedInAirflow3Warning,
            stacklevel=2,
        )
        if not activate_dag_runs:
            dag_run_state = False

    if dag_run_state is not False and tis:
        from airflow.models.dagrun import DagRun  # Avoid circular import

        run_ids_by_dag_id = defaultdict(set)
        for instance in tis:
            run_ids_by_dag_id[instance.dag_id].add(instance.run_id)

        drs = (
            session.query(DagRun)
            .filter(
                or_(
                    and_(DagRun.dag_id == dag_id, DagRun.run_id.in_(run_ids))
                    for dag_id, run_ids in run_ids_by_dag_id.items()
                )
            )
            .all()
        )
        dag_run_state = DagRunState(dag_run_state)  # Validate the state value.
        for dr in drs:
            if dr.state in State.finished_dr_states:
                dr.state = dag_run_state
                dr.start_date = timezone.utcnow()
                if dag_run_state == DagRunState.QUEUED:
                    dr.last_scheduling_decision = None
                    dr.start_date = None
                    dr.clear_number += 1
    session.flush()


@internal_api_call
@provide_session
def _xcom_pull(
    *,
    ti,
    task_ids: str | Iterable[str] | None = None,
    dag_id: str | None = None,
    key: str = XCOM_RETURN_KEY,
    include_prior_dates: bool = False,
    session: Session = NEW_SESSION,
    map_indexes: int | Iterable[int] | None = None,
    default: Any = None,
) -> Any:
    """
    Pull XComs that optionally meet certain criteria.

    :param key: A key for the XCom. If provided, only XComs with matching
        keys will be returned. The default key is ``'return_value'``, also
        available as constant ``XCOM_RETURN_KEY``. This key is automatically
        given to XComs returned by tasks (as opposed to being pushed
        manually). To remove the filter, pass *None*.
    :param task_ids: Only XComs from tasks with matching ids will be
        pulled. Pass *None* to remove the filter.
    :param dag_id: If provided, only pulls XComs from this DAG. If *None*
        (default), the DAG of the calling task is used.
    :param map_indexes: If provided, only pull XComs with matching indexes.
        If *None* (default), this is inferred from the task(s) being pulled
        (see below for details).
    :param include_prior_dates: If False, only XComs from the current
        execution_date are returned. If *True*, XComs from previous dates
        are returned as well.

    When pulling one single task (``task_id`` is *None* or a str) without
    specifying ``map_indexes``, the return value is inferred from whether
    the specified task is mapped. If not, value from the one single task
    instance is returned. If the task to pull is mapped, an iterator (not a
    list) yielding XComs from mapped task instances is returned. In either
    case, ``default`` (*None* if not specified) is returned if no matching
    XComs are found.

    When pulling multiple tasks (i.e. either ``task_id`` or ``map_index`` is
    a non-str iterable), a list of matching XComs is returned. Elements in
    the list is ordered by item ordering in ``task_id`` and ``map_index``.
    """
    if dag_id is None:
        dag_id = ti.dag_id

    query = XCom.get_many(
        key=key,
        run_id=ti.run_id,
        dag_ids=dag_id,
        task_ids=task_ids,
        map_indexes=map_indexes,
        include_prior_dates=include_prior_dates,
        session=session,
    )

    # NOTE: Since we're only fetching the value field and not the whole
    # class, the @recreate annotation does not kick in. Therefore we need to
    # call XCom.deserialize_value() manually.

    # We are only pulling one single task.
    if (task_ids is None or isinstance(task_ids, str)) and not isinstance(map_indexes, Iterable):
        first = query.with_entities(
            XCom.run_id, XCom.task_id, XCom.dag_id, XCom.map_index, XCom.value
        ).first()
        if first is None:  # No matching XCom at all.
            return default
        if map_indexes is not None or first.map_index < 0:
            return XCom.deserialize_value(first)
        return LazyXComSelectSequence.from_select(
            query.with_entities(XCom.value).order_by(None).statement,
            order_by=[XCom.map_index],
            session=session,
        )

    # At this point either task_ids or map_indexes is explicitly multi-value.
    # Order return values to match task_ids and map_indexes ordering.
    ordering = []
    if task_ids is None or isinstance(task_ids, str):
        ordering.append(XCom.task_id)
    elif task_id_whens := {tid: i for i, tid in enumerate(task_ids)}:
        ordering.append(case(task_id_whens, value=XCom.task_id))
    else:
        ordering.append(XCom.task_id)
    if map_indexes is None or isinstance(map_indexes, int):
        ordering.append(XCom.map_index)
    elif isinstance(map_indexes, range):
        order = XCom.map_index
        if map_indexes.step < 0:
            order = order.desc()
        ordering.append(order)
    elif map_index_whens := {map_index: i for i, map_index in enumerate(map_indexes)}:
        ordering.append(case(map_index_whens, value=XCom.map_index))
    else:
        ordering.append(XCom.map_index)
    return LazyXComSelectSequence.from_select(
        query.with_entities(XCom.value).order_by(None).statement,
        order_by=ordering,
        session=session,
    )


def _is_mappable_value(value: Any) -> TypeGuard[Collection]:
    """
    Whether a value can be used for task mapping.

    We only allow collections with guaranteed ordering, but exclude character
    sequences since that's usually not what users would expect to be mappable.
    """
    if not isinstance(value, (collections.abc.Sequence, dict)):
        return False
    if isinstance(value, (bytearray, bytes, str)):
        return False
    return True


def _creator_note(val):
    """Creator the ``note`` association proxy."""
    if isinstance(val, str):
        return TaskInstanceNote(content=val)
    elif isinstance(val, dict):
        return TaskInstanceNote(**val)
    else:
        return TaskInstanceNote(*val)


def _execute_task(task_instance: TaskInstance | TaskInstancePydantic, context: Context, task_orig: Operator):
    """
    Execute Task (optionally with a Timeout) and push Xcom results.

    :param task_instance: the task instance
    :param context: Jinja2 context
    :param task_orig: origin task

    :meta private:
    """
    task_to_execute = task_instance.task

    if TYPE_CHECKING:
        assert task_to_execute

    if isinstance(task_to_execute, MappedOperator):
        raise AirflowException("MappedOperator cannot be executed.")

    # If the task has been deferred and is being executed due to a trigger,
    # then we need to pick the right method to come back to, otherwise
    # we go for the default execute
    execute_callable_kwargs: dict[str, Any] = {}
    execute_callable: Callable
    if task_instance.next_method:
        if task_instance.next_method == "execute":
            if not task_instance.next_kwargs:
                task_instance.next_kwargs = {}
            task_instance.next_kwargs[f"{task_to_execute.__class__.__name__}__sentinel"] = _sentinel
        execute_callable = task_to_execute.resume_execution
        execute_callable_kwargs["next_method"] = task_instance.next_method
        execute_callable_kwargs["next_kwargs"] = task_instance.next_kwargs
    else:
        execute_callable = task_to_execute.execute
        if execute_callable.__name__ == "execute":
            execute_callable_kwargs[f"{task_to_execute.__class__.__name__}__sentinel"] = _sentinel

    def _execute_callable(context: Context, **execute_callable_kwargs):
        try:
            # Print a marker for log grouping of details before task execution
            log.info("::endgroup::")

            return ExecutionCallableRunner(
                execute_callable,
                context_get_outlet_events(context),
                logger=log,
            ).run(context=context, **execute_callable_kwargs)
        except SystemExit as e:
            # Handle only successful cases here. Failure cases will be handled upper
            # in the exception chain.
            if e.code is not None and e.code != 0:
                raise
            return None

    # If a timeout is specified for the task, make it fail
    # if it goes beyond
    if task_to_execute.execution_timeout:
        # If we are coming in with a next_method (i.e. from a deferral),
        # calculate the timeout from our start_date.
        if task_instance.next_method and task_instance.start_date:
            timeout_seconds = (
                task_to_execute.execution_timeout - (timezone.utcnow() - task_instance.start_date)
            ).total_seconds()
        else:
            timeout_seconds = task_to_execute.execution_timeout.total_seconds()
        try:
            # It's possible we're already timed out, so fast-fail if true
            if timeout_seconds <= 0:
                raise AirflowTaskTimeout()
            # Run task in timeout wrapper
            with timeout(timeout_seconds):
                result = _execute_callable(context=context, **execute_callable_kwargs)
        except AirflowTaskTimeout:
            task_to_execute.on_kill()
            raise
    else:
        result = _execute_callable(context=context, **execute_callable_kwargs)
    cm = nullcontext() if InternalApiConfig.get_use_internal_api() else create_session()
    with cm as session_or_null:
        if task_to_execute.do_xcom_push:
            xcom_value = result
        else:
            xcom_value = None
        if xcom_value is not None:  # If the task returns a result, push an XCom containing it.
            if task_to_execute.multiple_outputs:
                if not isinstance(xcom_value, Mapping):
                    raise AirflowException(
                        f"Returned output was type {type(xcom_value)} "
                        "expected dictionary for multiple_outputs"
                    )
                for key in xcom_value.keys():
                    if not isinstance(key, str):
                        raise AirflowException(
                            "Returned dictionary keys must be strings when using "
                            f"multiple_outputs, found {key} ({type(key)}) instead"
                        )
                for key, value in xcom_value.items():
                    task_instance.xcom_push(key=key, value=value, session=session_or_null)
            task_instance.xcom_push(key=XCOM_RETURN_KEY, value=xcom_value, session=session_or_null)
        if TYPE_CHECKING:
            assert task_orig.dag
        _record_task_map_for_downstreams(
            task_instance=task_instance,
            task=task_orig,
            dag=task_orig.dag,
            value=xcom_value,
            session=session_or_null,
        )
    return result


def _set_ti_attrs(target, source):
    # Fields ordered per model definition
    target.start_date = source.start_date
    target.end_date = source.end_date
    target.duration = source.duration
    target.state = source.state
    target.try_number = source.try_number
    target.max_tries = source.max_tries
    target.hostname = source.hostname
    target.unixname = source.unixname
    target.job_id = source.job_id
    target.pool = source.pool
    target.pool_slots = source.pool_slots or 1
    target.queue = source.queue
    target.priority_weight = source.priority_weight
    target.operator = source.operator
    target.custom_operator_name = source.custom_operator_name
    target.queued_dttm = source.queued_dttm
    target.queued_by_job_id = source.queued_by_job_id
    target.pid = source.pid
    target.executor = source.executor
    target.executor_config = source.executor_config
    target.external_executor_id = source.external_executor_id
    target.trigger_id = source.trigger_id
    target.next_method = source.next_method
    target.next_kwargs = source.next_kwargs


def _refresh_from_db(
    *,
    task_instance: TaskInstance | TaskInstancePydantic,
    session: Session | None = None,
    lock_for_update: bool = False,
) -> None:
    """
    Refresh the task instance from the database based on the primary key.

    :param task_instance: the task instance
    :param session: SQLAlchemy ORM Session
    :param lock_for_update: if True, indicates that the database should
        lock the TaskInstance (issuing a FOR UPDATE clause) until the
        session is committed.

    :meta private:
    """
    if session and task_instance in session:
        session.refresh(task_instance, TaskInstance.__mapper__.column_attrs.keys())

    ti = TaskInstance.get_task_instance(
        dag_id=task_instance.dag_id,
        task_id=task_instance.task_id,
        run_id=task_instance.run_id,
        map_index=task_instance.map_index,
        lock_for_update=lock_for_update,
        session=session,
    )

    if ti:
        _set_ti_attrs(task_instance, ti)
    else:
        task_instance.state = None


def _set_duration(*, task_instance: TaskInstance | TaskInstancePydantic) -> None:
    """
    Set task instance duration.

    :param task_instance: the task instance

    :meta private:
    """
    if task_instance.end_date and task_instance.start_date:
        task_instance.duration = (task_instance.end_date - task_instance.start_date).total_seconds()
    else:
        task_instance.duration = None
    log.debug("Task Duration set to %s", task_instance.duration)


def _stats_tags(*, task_instance: TaskInstance | TaskInstancePydantic) -> dict[str, str]:
    """
    Return task instance tags.

    :param task_instance: the task instance

    :meta private:
    """
    return prune_dict({"dag_id": task_instance.dag_id, "task_id": task_instance.task_id})


def _clear_next_method_args(*, task_instance: TaskInstance | TaskInstancePydantic) -> None:
    """
    Ensure we unset next_method and next_kwargs to ensure that any retries don't reuse them.

    :param task_instance: the task instance

    :meta private:
    """
    log.debug("Clearing next_method and next_kwargs.")

    task_instance.next_method = None
    task_instance.next_kwargs = None


@internal_api_call
def _get_template_context(
    *,
    task_instance: TaskInstance | TaskInstancePydantic,
    session: Session | None = None,
    ignore_param_exceptions: bool = True,
) -> Context:
    """
    Return TI Context.

    :param task_instance: the task instance
    :param session: SQLAlchemy ORM Session
    :param ignore_param_exceptions: flag to suppress value exceptions while initializing the ParamsDict

    :meta private:
    """
    # Do not use provide_session here -- it expunges everything on exit!
    if not session:
        session = settings.Session()

    from airflow import macros
    from airflow.models.abstractoperator import NotMapped

    integrate_macros_plugins()

    task = task_instance.task
    if TYPE_CHECKING:
        assert task_instance.task
        assert task
        assert task.dag
    try:
        dag: DAG = task.dag
    except AirflowException:
        from airflow.serialization.pydantic.taskinstance import TaskInstancePydantic

        if isinstance(task_instance, TaskInstancePydantic):
            ti = session.scalar(
                select(TaskInstance).where(
                    TaskInstance.task_id == task_instance.task_id,
                    TaskInstance.dag_id == task_instance.dag_id,
                    TaskInstance.run_id == task_instance.run_id,
                    TaskInstance.map_index == task_instance.map_index,
                )
            )
            dag = ti.dag_model.serialized_dag.dag
            if hasattr(task_instance.task, "_dag"):  # BaseOperator
                task_instance.task._dag = dag
            else:  # MappedOperator
                task_instance.task.dag = dag
        else:
            raise
    dag_run = task_instance.get_dagrun(session)
    data_interval = dag.get_run_data_interval(dag_run)

    validated_params = process_params(dag, task, dag_run, suppress_exception=ignore_param_exceptions)

    logical_date: DateTime = timezone.coerce_datetime(task_instance.execution_date)
    ds = logical_date.strftime("%Y-%m-%d")
    ds_nodash = ds.replace("-", "")
    ts = logical_date.isoformat()
    ts_nodash = logical_date.strftime("%Y%m%dT%H%M%S")
    ts_nodash_with_tz = ts.replace("-", "").replace(":", "")

    @cache  # Prevent multiple database access.
    def _get_previous_dagrun_success() -> DagRun | None:
        return task_instance.get_previous_dagrun(state=DagRunState.SUCCESS, session=session)

    def _get_previous_dagrun_data_interval_success() -> DataInterval | None:
        dagrun = _get_previous_dagrun_success()
        if dagrun is None:
            return None
        return dag.get_run_data_interval(dagrun)

    def get_prev_data_interval_start_success() -> pendulum.DateTime | None:
        data_interval = _get_previous_dagrun_data_interval_success()
        if data_interval is None:
            return None
        return data_interval.start

    def get_prev_data_interval_end_success() -> pendulum.DateTime | None:
        data_interval = _get_previous_dagrun_data_interval_success()
        if data_interval is None:
            return None
        return data_interval.end

    def get_prev_start_date_success() -> pendulum.DateTime | None:
        dagrun = _get_previous_dagrun_success()
        if dagrun is None:
            return None
        return timezone.coerce_datetime(dagrun.start_date)

    def get_prev_end_date_success() -> pendulum.DateTime | None:
        dagrun = _get_previous_dagrun_success()
        if dagrun is None:
            return None
        return timezone.coerce_datetime(dagrun.end_date)

    @cache
    def get_yesterday_ds() -> str:
        return (logical_date - timedelta(1)).strftime("%Y-%m-%d")

    def get_yesterday_ds_nodash() -> str:
        return get_yesterday_ds().replace("-", "")

    @cache
    def get_tomorrow_ds() -> str:
        return (logical_date + timedelta(1)).strftime("%Y-%m-%d")

    def get_tomorrow_ds_nodash() -> str:
        return get_tomorrow_ds().replace("-", "")

    @cache
    def get_next_execution_date() -> pendulum.DateTime | None:
        # For manually triggered dagruns that aren't run on a schedule,
        # the "next" execution date doesn't make sense, and should be set
        # to execution date for consistency with how execution_date is set
        # for manually triggered tasks, i.e. triggered_date == execution_date.
        if dag_run.external_trigger:
            return logical_date
        if dag is None:
            return None
        next_info = dag.next_dagrun_info(data_interval, restricted=False)
        if next_info is None:
            return None
        return timezone.coerce_datetime(next_info.logical_date)

    def get_next_ds() -> str | None:
        execution_date = get_next_execution_date()
        if execution_date is None:
            return None
        return execution_date.strftime("%Y-%m-%d")

    def get_next_ds_nodash() -> str | None:
        ds = get_next_ds()
        if ds is None:
            return ds
        return ds.replace("-", "")

    @cache
    def get_prev_execution_date():
        # For manually triggered dagruns that aren't run on a schedule,
        # the "previous" execution date doesn't make sense, and should be set
        # to execution date for consistency with how execution_date is set
        # for manually triggered tasks, i.e. triggered_date == execution_date.
        if dag_run.external_trigger:
            return logical_date
        with warnings.catch_warnings():
            warnings.simplefilter("ignore", RemovedInAirflow3Warning)
            return dag.previous_schedule(logical_date)

    @cache
    def get_prev_ds() -> str | None:
        execution_date = get_prev_execution_date()
        if execution_date is None:
            return None
        return execution_date.strftime("%Y-%m-%d")

    def get_prev_ds_nodash() -> str | None:
        prev_ds = get_prev_ds()
        if prev_ds is None:
            return None
        return prev_ds.replace("-", "")

    def get_triggering_events() -> dict[str, list[DatasetEvent | DatasetEventPydantic]]:
        if TYPE_CHECKING:
            assert session is not None

        # The dag_run may not be attached to the session anymore since the
        # code base is over-zealous with use of session.expunge_all().
        # Re-attach it if we get called.
        nonlocal dag_run
        if dag_run not in session:
            dag_run = session.merge(dag_run, load=False)
        dataset_events = dag_run.consumed_dataset_events
        triggering_events: dict[str, list[DatasetEvent | DatasetEventPydantic]] = defaultdict(list)
        for event in dataset_events:
            if event.dataset:
                triggering_events[event.dataset.uri].append(event)

        return triggering_events

    try:
        expanded_ti_count: int | None = task.get_mapped_ti_count(task_instance.run_id, session=session)
    except NotMapped:
        expanded_ti_count = None

    # NOTE: If you add to this dict, make sure to also update the following:
    # * Context in airflow/utils/context.pyi
    # * KNOWN_CONTEXT_KEYS in airflow/utils/context.py
    # * Table in docs/apache-airflow/templates-ref.rst
    context: dict[str, Any] = {
        "conf": conf,
        "dag": dag,
        "dag_run": dag_run,
        "data_interval_end": timezone.coerce_datetime(data_interval.end),
        "data_interval_start": timezone.coerce_datetime(data_interval.start),
        "outlet_events": OutletEventAccessors(),
        "ds": ds,
        "ds_nodash": ds_nodash,
        "execution_date": logical_date,
        "expanded_ti_count": expanded_ti_count,
        "inlets": task.inlets,
        "inlet_events": InletEventsAccessors(task.inlets, session=session),
        "logical_date": logical_date,
        "macros": macros,
        "map_index_template": task.map_index_template,
        "next_ds": get_next_ds(),
        "next_ds_nodash": get_next_ds_nodash(),
        "next_execution_date": get_next_execution_date(),
        "outlets": task.outlets,
        "params": validated_params,
        "prev_data_interval_start_success": get_prev_data_interval_start_success(),
        "prev_data_interval_end_success": get_prev_data_interval_end_success(),
        "prev_ds": get_prev_ds(),
        "prev_ds_nodash": get_prev_ds_nodash(),
        "prev_execution_date": get_prev_execution_date(),
        "prev_execution_date_success": task_instance.get_previous_execution_date(
            state=DagRunState.SUCCESS,
            session=session,
        ),
        "prev_start_date_success": get_prev_start_date_success(),
        "prev_end_date_success": get_prev_end_date_success(),
        "run_id": task_instance.run_id,
        "task": task,
        "task_instance": task_instance,
        "task_instance_key_str": f"{task.dag_id}__{task.task_id}__{ds_nodash}",
        "test_mode": task_instance.test_mode,
        "ti": task_instance,
        "tomorrow_ds": get_tomorrow_ds(),
        "tomorrow_ds_nodash": get_tomorrow_ds_nodash(),
        "triggering_dataset_events": lazy_object_proxy.Proxy(get_triggering_events),
        "ts": ts,
        "ts_nodash": ts_nodash,
        "ts_nodash_with_tz": ts_nodash_with_tz,
        "var": {
            "json": VariableAccessor(deserialize_json=True),
            "value": VariableAccessor(deserialize_json=False),
        },
        "conn": ConnectionAccessor(),
        "yesterday_ds": get_yesterday_ds(),
        "yesterday_ds_nodash": get_yesterday_ds_nodash(),
    }
    # Mypy doesn't like turning existing dicts in to a TypeDict -- and we "lie" in the type stub to say it
    # is one, but in practice it isn't. See https://github.com/python/mypy/issues/8890
    return Context(context)  # type: ignore


def _is_eligible_to_retry(*, task_instance: TaskInstance | TaskInstancePydantic):
    """
    Is task instance is eligible for retry.

    :param task_instance: the task instance

    :meta private:
    """
    if task_instance.state == TaskInstanceState.RESTARTING:
        # If a task is cleared when running, it goes into RESTARTING state and is always
        # eligible for retry
        return True
    if not getattr(task_instance, "task", None):
        # Couldn't load the task, don't know number of retries, guess:
        return task_instance.try_number <= task_instance.max_tries

    if TYPE_CHECKING:
        assert task_instance.task

    return task_instance.task.retries and task_instance.try_number <= task_instance.max_tries


@provide_session
@internal_api_call
def _handle_failure(
    *,
    task_instance: TaskInstance | TaskInstancePydantic,
    error: None | str | BaseException,
    session: Session,
    test_mode: bool | None = None,
    context: Context | None = None,
    force_fail: bool = False,
    fail_stop: bool = False,
) -> None:
    """
    Handle Failure for a task instance.

    :param task_instance: the task instance
    :param error: if specified, log the specific exception if thrown
    :param session: SQLAlchemy ORM Session
    :param test_mode: doesn't record success or failure in the DB if True
    :param context: Jinja2 context
    :param force_fail: if True, task does not retry

    :meta private:
    """
    if test_mode is None:
        test_mode = task_instance.test_mode
    task_instance = _coalesce_to_orm_ti(ti=task_instance, session=session)
    failure_context = TaskInstance.fetch_handle_failure_context(
        ti=task_instance,  # type: ignore[arg-type]
        error=error,
        test_mode=test_mode,
        context=context,
        force_fail=force_fail,
        session=session,
        fail_stop=fail_stop,
    )

    _log_state(task_instance=task_instance, lead_msg="Immediate failure requested. " if force_fail else "")
    if (
        failure_context["task"]
        and failure_context["email_for_state"](failure_context["task"])
        and failure_context["task"].email
    ):
        try:
            task_instance.email_alert(error, failure_context["task"])
        except Exception:
            log.exception("Failed to send email to: %s", failure_context["task"].email)

    if failure_context["callbacks"] and failure_context["context"]:
        _run_finished_callback(
            callbacks=failure_context["callbacks"],
            context=failure_context["context"],
        )

    if not test_mode:
        TaskInstance.save_to_db(failure_context["ti"], session)


def _refresh_from_task(
    *, task_instance: TaskInstance | TaskInstancePydantic, task: Operator, pool_override: str | None = None
) -> None:
    """
    Copy common attributes from the given task.

    :param task_instance: the task instance
    :param task: The task object to copy from
    :param pool_override: Use the pool_override instead of task's pool

    :meta private:
    """
    task_instance.task = task
    task_instance.queue = task.queue
    task_instance.pool = pool_override or task.pool
    task_instance.pool_slots = task.pool_slots
    with contextlib.suppress(Exception):
        # This method is called from the different places, and sometimes the TI is not fully initialized
        task_instance.priority_weight = task_instance.task.weight_rule.get_weight(
            task_instance  # type: ignore[arg-type]
        )
    task_instance.run_as_user = task.run_as_user
    # Do not set max_tries to task.retries here because max_tries is a cumulative
    # value that needs to be stored in the db.
    task_instance.executor = task.executor
    task_instance.executor_config = task.executor_config
    task_instance.operator = task.task_type
    task_instance.custom_operator_name = getattr(task, "custom_operator_name", None)
    # Re-apply cluster policy here so that task default do not overload previous data
    task_instance_mutation_hook(task_instance)


@internal_api_call
@provide_session
def _record_task_map_for_downstreams(
    *,
    task_instance: TaskInstance | TaskInstancePydantic,
    task: Operator,
    dag: DAG,
    value: Any,
    session: Session,
) -> None:
    """
    Record the task map for downstream tasks.

    :param task_instance: the task instance
    :param task: The task object
    :param dag: the dag associated with the task
    :param value: The value
    :param session: SQLAlchemy ORM Session

    :meta private:
    """
    # when taking task over RPC, we need to add the dag back
    if isinstance(task, MappedOperator):
        if not task.dag:
            task.dag = dag
    elif not task._dag:
        task._dag = dag

    if next(task.iter_mapped_dependants(), None) is None:  # No mapped dependants, no need to validate.
        return
    # TODO: We don't push TaskMap for mapped task instances because it's not
    #  currently possible for a downstream to depend on one individual mapped
    #  task instance. This will change when we implement task mapping inside
    #  a mapped task group, and we'll need to further analyze the case.
    if isinstance(task, MappedOperator):
        return
    if value is None:
        raise XComForMappingNotPushed()
    if not _is_mappable_value(value):
        raise UnmappableXComTypePushed(value)
    task_map = TaskMap.from_task_instance_xcom(task_instance, value)
    max_map_length = conf.getint("core", "max_map_length", fallback=1024)
    if task_map.length > max_map_length:
        raise UnmappableXComLengthPushed(value, max_map_length)
    session.merge(task_map)


def _get_previous_dagrun(
    *,
    task_instance: TaskInstance | TaskInstancePydantic,
    state: DagRunState | None = None,
    session: Session | None = None,
) -> DagRun | None:
    """
    Return the DagRun that ran prior to this task instance's DagRun.

    :param task_instance: the task instance
    :param state: If passed, it only take into account instances of a specific state.
    :param session: SQLAlchemy ORM Session.

    :meta private:
    """
    if TYPE_CHECKING:
        assert task_instance.task

    dag = task_instance.task.dag
    if dag is None:
        return None

    dr = task_instance.get_dagrun(session=session)
    dr.dag = dag

    from airflow.models.dagrun import DagRun  # Avoid circular import

    # We always ignore schedule in dagrun lookup when `state` is given
    # or the DAG is never scheduled. For legacy reasons, when
    # `catchup=True`, we use `get_previous_scheduled_dagrun` unless
    # `ignore_schedule` is `True`.
    ignore_schedule = state is not None or not dag.timetable.can_be_scheduled
    if dag.catchup is True and not ignore_schedule:
        last_dagrun = DagRun.get_previous_scheduled_dagrun(dr.id, session=session)
    else:
        last_dagrun = DagRun.get_previous_dagrun(dag_run=dr, session=session, state=state)

    if last_dagrun:
        return last_dagrun

    return None


def _get_previous_execution_date(
    *,
    task_instance: TaskInstance | TaskInstancePydantic,
    state: DagRunState | None,
    session: Session,
) -> pendulum.DateTime | None:
    """
    Get execution date from property previous_ti_success.

    :param task_instance: the task instance
    :param session: SQLAlchemy ORM Session
    :param state: If passed, it only take into account instances of a specific state.

    :meta private:
    """
    log.debug("previous_execution_date was called")
    prev_ti = task_instance.get_previous_ti(state=state, session=session)
    return pendulum.instance(prev_ti.execution_date) if prev_ti and prev_ti.execution_date else None


def _email_alert(
    *, task_instance: TaskInstance | TaskInstancePydantic, exception, task: BaseOperator
) -> None:
    """
    Send alert email with exception information.

    :param task_instance: the task instance
    :param exception: the exception
    :param task: task related to the exception

    :meta private:
    """
    subject, html_content, html_content_err = task_instance.get_email_subject_content(exception, task=task)
    if TYPE_CHECKING:
        assert task.email
    try:
        send_email(task.email, subject, html_content)
    except Exception:
        send_email(task.email, subject, html_content_err)


def _get_email_subject_content(
    *,
    task_instance: TaskInstance | TaskInstancePydantic,
    exception: BaseException,
    task: BaseOperator | None = None,
) -> tuple[str, str, str]:
    """
    Get the email subject content for exceptions.

    :param task_instance: the task instance
    :param exception: the exception sent in the email
    :param task:

    :meta private:
    """
    # For a ti from DB (without ti.task), return the default value
    if task is None:
        task = getattr(task_instance, "task")
    use_default = task is None
    exception_html = str(exception).replace("\n", "<br>")

    default_subject = "Airflow alert: {{ti}}"
    # For reporting purposes, we report based on 1-indexed,
    # not 0-indexed lists (i.e. Try 1 instead of
    # Try 0 for the first attempt).
    default_html_content = (
        "Try {{try_number}} out of {{max_tries + 1}}<br>"
        "Exception:<br>{{exception_html}}<br>"
        'Log: <a href="{{ti.log_url}}">Link</a><br>'
        "Host: {{ti.hostname}}<br>"
        'Mark success: <a href="{{ti.mark_success_url}}">Link</a><br>'
    )

    default_html_content_err = (
        "Try {{try_number}} out of {{max_tries + 1}}<br>"
        "Exception:<br>Failed attempt to attach error logs<br>"
        'Log: <a href="{{ti.log_url}}">Link</a><br>'
        "Host: {{ti.hostname}}<br>"
        'Mark success: <a href="{{ti.mark_success_url}}">Link</a><br>'
    )

    additional_context: dict[str, Any] = {
        "exception": exception,
        "exception_html": exception_html,
        "try_number": task_instance.try_number,
        "max_tries": task_instance.max_tries,
    }

    if use_default:
        default_context = {"ti": task_instance, **additional_context}
        jinja_env = jinja2.Environment(
            loader=jinja2.FileSystemLoader(os.path.dirname(__file__)), autoescape=True
        )
        subject = jinja_env.from_string(default_subject).render(**default_context)
        html_content = jinja_env.from_string(default_html_content).render(**default_context)
        html_content_err = jinja_env.from_string(default_html_content_err).render(**default_context)

    else:
        if TYPE_CHECKING:
            assert task_instance.task

        # Use the DAG's get_template_env() to set force_sandboxed. Don't add
        # the flag to the function on task object -- that function can be
        # overridden, and adding a flag breaks backward compatibility.
        dag = task_instance.task.get_dag()
        if dag:
            jinja_env = dag.get_template_env(force_sandboxed=True)
        else:
            jinja_env = SandboxedEnvironment(cache_size=0)
        jinja_context = task_instance.get_template_context()
        context_merge(jinja_context, additional_context)

        def render(key: str, content: str) -> str:
            if conf.has_option("email", key):
                path = conf.get_mandatory_value("email", key)
                try:
                    with open(path) as f:
                        content = f.read()
                except FileNotFoundError:
                    log.warning("Could not find email template file '%s'. Using defaults...", path)
                except OSError:
                    log.exception("Error while using email template %s. Using defaults...", path)
            return render_template_to_string(jinja_env.from_string(content), jinja_context)

        subject = render("subject_template", default_subject)
        html_content = render("html_content_template", default_html_content)
        html_content_err = render("html_content_template", default_html_content_err)

    return subject, html_content, html_content_err


def _run_finished_callback(
    *,
    callbacks: None | TaskStateChangeCallback | list[TaskStateChangeCallback],
    context: Context,
) -> None:
    """
    Run callback after task finishes.

    :param callbacks: callbacks to run
    :param context: callbacks context

    :meta private:
    """
    if callbacks:
        callbacks = callbacks if isinstance(callbacks, list) else [callbacks]
        for callback in callbacks:
            log.info("Executing %s callback", callback.__name__)
            try:
                callback(context)
            except Exception:
                log.exception("Error when executing %s callback", callback.__name__)  # type: ignore[attr-defined]


def _log_state(*, task_instance: TaskInstance | TaskInstancePydantic, lead_msg: str = "") -> None:
    """
    Log task state.

    :param task_instance: the task instance
    :param lead_msg: lead message

    :meta private:
    """
    params = [
        lead_msg,
        str(task_instance.state).upper(),
        task_instance.dag_id,
        task_instance.task_id,
        task_instance.run_id,
    ]
    message = "%sMarking task as %s. dag_id=%s, task_id=%s, run_id=%s, "
    if task_instance.map_index >= 0:
        params.append(task_instance.map_index)
        message += "map_index=%d, "
    message += "execution_date=%s, start_date=%s, end_date=%s"
    log.info(
        message,
        *params,
        _date_or_empty(task_instance=task_instance, attr="execution_date"),
        _date_or_empty(task_instance=task_instance, attr="start_date"),
        _date_or_empty(task_instance=task_instance, attr="end_date"),
        stacklevel=2,
    )


def _date_or_empty(*, task_instance: TaskInstance | TaskInstancePydantic, attr: str) -> str:
    """
    Fetch a date attribute or None of it does not exist.

    :param task_instance: the task instance
    :param attr: the attribute name

    :meta private:
    """
    result: datetime | None = getattr(task_instance, attr, None)
    return result.strftime("%Y%m%dT%H%M%S") if result else ""


def _get_previous_ti(
    *,
    task_instance: TaskInstance | TaskInstancePydantic,
    session: Session,
    state: DagRunState | None = None,
) -> TaskInstance | TaskInstancePydantic | None:
    """
    Get task instance for the task that ran before this task instance.

    :param task_instance: the task instance
    :param state: If passed, it only take into account instances of a specific state.
    :param session: SQLAlchemy ORM Session

    :meta private:
    """
    dagrun = task_instance.get_previous_dagrun(state, session=session)
    if dagrun is None:
        return None
    return dagrun.get_task_instance(task_instance.task_id, session=session)


@internal_api_call
@provide_session
def _update_rtif(ti, rendered_fields, session: Session | None = None):
    from airflow.models.renderedtifields import RenderedTaskInstanceFields

    rtif = RenderedTaskInstanceFields(ti=ti, render_templates=False, rendered_fields=rendered_fields)
    RenderedTaskInstanceFields.write(rtif, session=session)
    RenderedTaskInstanceFields.delete_old_records(ti.task_id, ti.dag_id, session=session)


def _coalesce_to_orm_ti(*, ti: TaskInstancePydantic | TaskInstance, session: Session):
    from airflow.models.dagrun import DagRun
    from airflow.serialization.pydantic.taskinstance import TaskInstancePydantic

    if isinstance(ti, TaskInstancePydantic):
        orm_ti = DagRun.fetch_task_instance(
            dag_id=ti.dag_id,
            dag_run_id=ti.run_id,
            task_id=ti.task_id,
            map_index=ti.map_index,
            session=session,
        )
        if TYPE_CHECKING:
            assert orm_ti
        ti, pydantic_ti = orm_ti, ti
        _set_ti_attrs(ti, pydantic_ti)
        ti.task = pydantic_ti.task
    return ti


@internal_api_call
@provide_session
def _defer_task(
    ti: TaskInstance | TaskInstancePydantic,
    exception: TaskDeferred | None = None,
    session: Session = NEW_SESSION,
) -> TaskInstancePydantic | TaskInstance:
    from airflow.models.trigger import Trigger

    if exception is not None:
        trigger_row = Trigger.from_object(exception.trigger)
        next_method = exception.method_name
        next_kwargs = exception.kwargs
        timeout = exception.timeout
    elif ti.task is not None and ti.task.start_trigger_args is not None:
        trigger_row = Trigger(
            classpath=ti.task.start_trigger_args.trigger_cls,
            kwargs=ti.task.start_trigger_args.trigger_kwargs or {},
        )
        next_kwargs = ti.task.start_trigger_args.next_kwargs
        next_method = ti.task.start_trigger_args.next_method
        timeout = ti.task.start_trigger_args.timeout
    else:
        raise AirflowException("exception and ti.task.start_trigger_args cannot both be None")

    # First, make the trigger entry
    session.add(trigger_row)
    session.flush()

    ti = _coalesce_to_orm_ti(ti=ti, session=session)  # ensure orm obj in case it's pydantic

    if TYPE_CHECKING:
        assert ti.task

    # Then, update ourselves so it matches the deferral request
    # Keep an eye on the logic in `check_and_change_state_before_execution()`
    # depending on self.next_method semantics
    ti.state = TaskInstanceState.DEFERRED
    ti.trigger_id = trigger_row.id
    ti.next_method = next_method
    ti.next_kwargs = next_kwargs or {}

    # Calculate timeout too if it was passed
    if timeout is not None:
        ti.trigger_timeout = timezone.utcnow() + timeout
    else:
        ti.trigger_timeout = None

    # If an execution_timeout is set, set the timeout to the minimum of
    # it and the trigger timeout
    execution_timeout = ti.task.execution_timeout
    if execution_timeout:
        if TYPE_CHECKING:
            assert ti.start_date
        if ti.trigger_timeout:
            ti.trigger_timeout = min(ti.start_date + execution_timeout, ti.trigger_timeout)
        else:
            ti.trigger_timeout = ti.start_date + execution_timeout
    if ti.test_mode:
        _add_log(event=ti.state, task_instance=ti, session=session)

    if exception is not None:
        session.merge(ti)
        session.commit()
    return ti


@internal_api_call
@provide_session
def _handle_reschedule(
    ti,
    actual_start_date: datetime,
    reschedule_exception: AirflowRescheduleException,
    test_mode: bool = False,
    session: Session = NEW_SESSION,
):
    # Don't record reschedule request in test mode
    if test_mode:
        return

    ti = _coalesce_to_orm_ti(ti=ti, session=session)

    from airflow.models.dagrun import DagRun  # Avoid circular import

    ti.refresh_from_db(session)

    if TYPE_CHECKING:
        assert ti.task

    ti.end_date = timezone.utcnow()
    ti.set_duration()

    # Lock DAG run to be sure not to get into a deadlock situation when trying to insert
    # TaskReschedule which apparently also creates lock on corresponding DagRun entity
    with_row_locks(
        session.query(DagRun).filter_by(
            dag_id=ti.dag_id,
            run_id=ti.run_id,
        ),
        session=session,
    ).one()
    # Log reschedule request
    session.add(
        TaskReschedule(
            ti.task_id,
            ti.dag_id,
            ti.run_id,
            ti.try_number,
            actual_start_date,
            ti.end_date,
            reschedule_exception.reschedule_date,
            ti.map_index,
        )
    )

    # set state
    ti.state = TaskInstanceState.UP_FOR_RESCHEDULE

    ti.clear_next_method_args()

    session.merge(ti)
    session.commit()
    return ti


class TaskInstance(Base, LoggingMixin):
    """
    Task instances store the state of a task instance.

    This table is the authority and single source of truth around what tasks
    have run and the state they are in.

    The SqlAlchemy model doesn't have a SqlAlchemy foreign key to the task or
    dag model deliberately to have more control over transactions.

    Database transactions on this table should insure double triggers and
    any confusion around what task instances are or aren't ready to run
    even while multiple schedulers may be firing task instances.

    A value of -1 in map_index represents any of: a TI without mapped tasks;
    a TI with mapped tasks that has yet to be expanded (state=pending);
    a TI with mapped tasks that expanded to an empty list (state=skipped).
    """

    __tablename__ = "task_instance"
    task_id = Column(StringID(), primary_key=True, nullable=False)
    dag_id = Column(StringID(), primary_key=True, nullable=False)
    run_id = Column(StringID(), primary_key=True, nullable=False)
    map_index = Column(Integer, primary_key=True, nullable=False, server_default=text("-1"))

    start_date = Column(UtcDateTime)
    end_date = Column(UtcDateTime)
    duration = Column(Float)
    state = Column(String(20))
    try_number = Column(Integer, default=0)
    max_tries = Column(Integer, server_default=text("-1"))
    hostname = Column(String(1000))
    unixname = Column(String(1000))
    job_id = Column(Integer)
    pool = Column(String(256), nullable=False)
    pool_slots = Column(Integer, default=1, nullable=False)
    queue = Column(String(256))
    priority_weight = Column(Integer)
    operator = Column(String(1000))
    custom_operator_name = Column(String(1000))
    queued_dttm = Column(UtcDateTime)
    queued_by_job_id = Column(Integer)
    pid = Column(Integer)
    executor = Column(String(1000))
    executor_config = Column(ExecutorConfigType(pickler=dill))
    updated_at = Column(UtcDateTime, default=timezone.utcnow, onupdate=timezone.utcnow)
    rendered_map_index = Column(String(250))

    external_executor_id = Column(StringID())

    # The trigger to resume on if we are in state DEFERRED
    trigger_id = Column(Integer)

    # Optional timeout datetime for the trigger (past this, we'll fail)
    trigger_timeout = Column(DateTime)
    # The trigger_timeout should be TIMESTAMP(using UtcDateTime) but for ease of
    # migration, we are keeping it as DateTime pending a change where expensive
    # migration is inevitable.

    # The method to call next, and any extra arguments to pass to it.
    # Usually used when resuming from DEFERRED.
    next_method = Column(String(1000))
    next_kwargs = Column(MutableDict.as_mutable(ExtendedJSON))

    _task_display_property_value = Column("task_display_name", String(2000), nullable=True)
    # If adding new fields here then remember to add them to
    # refresh_from_db() or they won't display in the UI correctly

    __table_args__ = (
        Index("ti_dag_state", dag_id, state),
        Index("ti_dag_run", dag_id, run_id),
        Index("ti_state", state),
        Index("ti_state_lkp", dag_id, task_id, run_id, state),
        Index("ti_pool", pool, state, priority_weight),
        Index("ti_job_id", job_id),
        Index("ti_trigger_id", trigger_id),
        PrimaryKeyConstraint("dag_id", "task_id", "run_id", "map_index", name="task_instance_pkey"),
        ForeignKeyConstraint(
            [trigger_id],
            ["trigger.id"],
            name="task_instance_trigger_id_fkey",
            ondelete="CASCADE",
        ),
        ForeignKeyConstraint(
            [dag_id, run_id],
            ["dag_run.dag_id", "dag_run.run_id"],
            name="task_instance_dag_run_fkey",
            ondelete="CASCADE",
        ),
    )

    dag_model: DagModel = relationship(
        "DagModel",
        primaryjoin="TaskInstance.dag_id == DagModel.dag_id",
        foreign_keys=dag_id,
        uselist=False,
        innerjoin=True,
        viewonly=True,
    )

    trigger = relationship("Trigger", uselist=False, back_populates="task_instance")
    triggerer_job = association_proxy("trigger", "triggerer_job")
    dag_run = relationship("DagRun", back_populates="task_instances", lazy="joined", innerjoin=True)
    rendered_task_instance_fields = relationship("RenderedTaskInstanceFields", lazy="noload", uselist=False)
    execution_date = association_proxy("dag_run", "execution_date")
    task_instance_note = relationship(
        "TaskInstanceNote",
        back_populates="task_instance",
        uselist=False,
        cascade="all, delete, delete-orphan",
    )
    note = association_proxy("task_instance_note", "content", creator=_creator_note)

    task: Operator | None = None
    test_mode: bool = False
    is_trigger_log_context: bool = False
    run_as_user: str | None = None
    raw: bool | None = None
    """Indicate to FileTaskHandler that logging context should be set up for trigger logging.

    :meta private:
    """
    _logger_name = "airflow.task"

    def __init__(
        self,
        task: Operator,
        execution_date: datetime | None = None,
        run_id: str | None = None,
        state: str | None = None,
        map_index: int = -1,
    ):
        super().__init__()
        self.dag_id = task.dag_id
        self.task_id = task.task_id
        self.map_index = map_index
        self.refresh_from_task(task)
        if TYPE_CHECKING:
            assert self.task

        # init_on_load will config the log
        self.init_on_load()

        if run_id is None and execution_date is not None:
            from airflow.models.dagrun import DagRun  # Avoid circular import

            warnings.warn(
                "Passing an execution_date to `TaskInstance()` is deprecated in favour of passing a run_id",
                RemovedInAirflow3Warning,
                # Stack level is 4 because SQLA adds some wrappers around the constructor
                stacklevel=4,
            )
            # make sure we have a localized execution_date stored in UTC
            if execution_date and not timezone.is_localized(execution_date):
                self.log.warning(
                    "execution date %s has no timezone information. Using default from dag or system",
                    execution_date,
                )
                if self.task.has_dag():
                    if TYPE_CHECKING:
                        assert self.task.dag
                    execution_date = timezone.make_aware(execution_date, self.task.dag.timezone)
                else:
                    execution_date = timezone.make_aware(execution_date)

                execution_date = timezone.convert_to_utc(execution_date)
            with create_session() as session:
                run_id = (
                    session.query(DagRun.run_id)
                    .filter_by(dag_id=self.dag_id, execution_date=execution_date)
                    .scalar()
                )
                if run_id is None:
                    raise DagRunNotFound(
                        f"DagRun for {self.dag_id!r} with date {execution_date} not found"
                    ) from None

        self.run_id = run_id

        self.try_number = 0
        self.max_tries = self.task.retries
        self.unixname = getuser()
        if state:
            self.state = state
        self.hostname = ""
        # Is this TaskInstance being currently running within `airflow tasks run --raw`.
        # Not persisted to the database so only valid for the current process
        self.raw = False
        # can be changed when calling 'run'
        self.test_mode = False

    def __hash__(self):
        return hash((self.task_id, self.dag_id, self.run_id, self.map_index))

    @property
    @deprecated(reason="Use try_number instead.", version="2.10.0", category=RemovedInAirflow3Warning)
    def _try_number(self):
        """
        Do not use. For semblance of backcompat.

        :meta private:
        """
        return self.try_number

    @_try_number.setter
    @deprecated(reason="Use try_number instead.", version="2.10.0", category=RemovedInAirflow3Warning)
    def _try_number(self, val):
        """
        Do not use. For semblance of backcompat.

        :meta private:
        """
        self.try_number = val

    @property
    def stats_tags(self) -> dict[str, str]:
        """Returns task instance tags."""
        return _stats_tags(task_instance=self)

    @staticmethod
    def insert_mapping(run_id: str, task: Operator, map_index: int) -> dict[str, Any]:
        """
        Insert mapping.

        :meta private:
        """
        priority_weight = task.weight_rule.get_weight(
            TaskInstance(task=task, run_id=run_id, map_index=map_index)
        )

        return {
            "dag_id": task.dag_id,
            "task_id": task.task_id,
            "run_id": run_id,
            "try_number": 0,
            "hostname": "",
            "unixname": getuser(),
            "queue": task.queue,
            "pool": task.pool,
            "pool_slots": task.pool_slots,
            "priority_weight": priority_weight,
            "run_as_user": task.run_as_user,
            "max_tries": task.retries,
            "executor": task.executor,
            "executor_config": task.executor_config,
            "operator": task.task_type,
            "custom_operator_name": getattr(task, "custom_operator_name", None),
            "map_index": map_index,
            "_task_display_property_value": task.task_display_name,
        }

    @reconstructor
    def init_on_load(self) -> None:
        """Initialize the attributes that aren't stored in the DB."""
        self.test_mode = False  # can be changed when calling 'run'

    @property
    @deprecated(reason="Use try_number instead.", version="2.10.0", category=RemovedInAirflow3Warning)
    def prev_attempted_tries(self) -> int:
        """
        Calculate the total number of attempted tries, defaulting to 0.

        This used to be necessary because try_number did not always tell the truth.

        :meta private:
        """
        return self.try_number

    @property
    def next_try_number(self) -> int:
        # todo (dstandish): deprecate this property; we don't need a property that is just + 1
        return self.try_number + 1

    @property
    def operator_name(self) -> str | None:
        """@property: use a more friendly display name for the operator, if set."""
        return self.custom_operator_name or self.operator

    @hybrid_property
    def task_display_name(self) -> str:
        return self._task_display_property_value or self.task_id

    @staticmethod
    def _command_as_list(
        ti: TaskInstance | TaskInstancePydantic,
        mark_success: bool = False,
        ignore_all_deps: bool = False,
        ignore_task_deps: bool = False,
        ignore_depends_on_past: bool = False,
        wait_for_past_depends_before_skipping: bool = False,
        ignore_ti_state: bool = False,
        local: bool = False,
        pickle_id: int | None = None,
        raw: bool = False,
        job_id: str | None = None,
        pool: str | None = None,
        cfg_path: str | None = None,
    ) -> list[str]:
        dag: DAG | DagModel | DagModelPydantic | None
        # Use the dag if we have it, else fallback to the ORM dag_model, which might not be loaded
        if hasattr(ti, "task") and getattr(ti.task, "dag", None) is not None:
            if TYPE_CHECKING:
                assert ti.task
            dag = ti.task.dag
        else:
            dag = ti.dag_model

        if dag is None:
            raise ValueError("DagModel is empty")

        should_pass_filepath = not pickle_id and dag
        path: PurePath | None = None
        if should_pass_filepath:
            if dag.is_subdag:
                if TYPE_CHECKING:
                    assert dag.parent_dag is not None
                path = dag.parent_dag.relative_fileloc
            else:
                path = dag.relative_fileloc

            if path:
                if not path.is_absolute():
                    path = "DAGS_FOLDER" / path

        return TaskInstance.generate_command(
            ti.dag_id,
            ti.task_id,
            run_id=ti.run_id,
            mark_success=mark_success,
            ignore_all_deps=ignore_all_deps,
            ignore_task_deps=ignore_task_deps,
            ignore_depends_on_past=ignore_depends_on_past,
            wait_for_past_depends_before_skipping=wait_for_past_depends_before_skipping,
            ignore_ti_state=ignore_ti_state,
            local=local,
            pickle_id=pickle_id,
            file_path=path,
            raw=raw,
            job_id=job_id,
            pool=pool,
            cfg_path=cfg_path,
            map_index=ti.map_index,
        )

    def command_as_list(
        self,
        mark_success: bool = False,
        ignore_all_deps: bool = False,
        ignore_task_deps: bool = False,
        ignore_depends_on_past: bool = False,
        wait_for_past_depends_before_skipping: bool = False,
        ignore_ti_state: bool = False,
        local: bool = False,
        pickle_id: int | None = None,
        raw: bool = False,
        job_id: str | None = None,
        pool: str | None = None,
        cfg_path: str | None = None,
    ) -> list[str]:
        """
        Return a command that can be executed anywhere where airflow is installed.

        This command is part of the message sent to executors by the orchestrator.
        """
        return TaskInstance._command_as_list(
            ti=self,
            mark_success=mark_success,
            ignore_all_deps=ignore_all_deps,
            ignore_task_deps=ignore_task_deps,
            ignore_depends_on_past=ignore_depends_on_past,
            wait_for_past_depends_before_skipping=wait_for_past_depends_before_skipping,
            ignore_ti_state=ignore_ti_state,
            local=local,
            pickle_id=pickle_id,
            raw=raw,
            job_id=job_id,
            pool=pool,
            cfg_path=cfg_path,
        )

    @staticmethod
    def generate_command(
        dag_id: str,
        task_id: str,
        run_id: str,
        mark_success: bool = False,
        ignore_all_deps: bool = False,
        ignore_depends_on_past: bool = False,
        wait_for_past_depends_before_skipping: bool = False,
        ignore_task_deps: bool = False,
        ignore_ti_state: bool = False,
        local: bool = False,
        pickle_id: int | None = None,
        file_path: PurePath | str | None = None,
        raw: bool = False,
        job_id: str | None = None,
        pool: str | None = None,
        cfg_path: str | None = None,
        map_index: int = -1,
    ) -> list[str]:
        """
        Generate the shell command required to execute this task instance.

        :param dag_id: DAG ID
        :param task_id: Task ID
        :param run_id: The run_id of this task's DagRun
        :param mark_success: Whether to mark the task as successful
        :param ignore_all_deps: Ignore all ignorable dependencies.
            Overrides the other ignore_* parameters.
        :param ignore_depends_on_past: Ignore depends_on_past parameter of DAGs
            (e.g. for Backfills)
        :param wait_for_past_depends_before_skipping: Wait for past depends before marking the ti as skipped
        :param ignore_task_deps: Ignore task-specific dependencies such as depends_on_past
            and trigger rule
        :param ignore_ti_state: Ignore the task instance's previous failure/success
        :param local: Whether to run the task locally
        :param pickle_id: If the DAG was serialized to the DB, the ID
            associated with the pickled DAG
        :param file_path: path to the file containing the DAG definition
        :param raw: raw mode (needs more details)
        :param job_id: job ID (needs more details)
        :param pool: the Airflow pool that the task should run in
        :param cfg_path: the Path to the configuration file
        :return: shell command that can be used to run the task instance
        """
        cmd = ["airflow", "tasks", "run", dag_id, task_id, run_id]
        if mark_success:
            cmd.extend(["--mark-success"])
        if pickle_id:
            cmd.extend(["--pickle", str(pickle_id)])
        if job_id:
            cmd.extend(["--job-id", str(job_id)])
        if ignore_all_deps:
            cmd.extend(["--ignore-all-dependencies"])
        if ignore_task_deps:
            cmd.extend(["--ignore-dependencies"])
        if ignore_depends_on_past:
            cmd.extend(["--depends-on-past", "ignore"])
        elif wait_for_past_depends_before_skipping:
            cmd.extend(["--depends-on-past", "wait"])
        if ignore_ti_state:
            cmd.extend(["--force"])
        if local:
            cmd.extend(["--local"])
        if pool:
            cmd.extend(["--pool", pool])
        if raw:
            cmd.extend(["--raw"])
        if file_path:
            cmd.extend(["--subdir", os.fspath(file_path)])
        if cfg_path:
            cmd.extend(["--cfg-path", cfg_path])
        if map_index != -1:
            cmd.extend(["--map-index", str(map_index)])
        return cmd

    @property
    def log_url(self) -> str:
        """Log URL for TaskInstance."""
        run_id = quote(self.run_id)
        base_url = conf.get_mandatory_value("webserver", "BASE_URL")
        return (
            f"{base_url}"
            f"/dags"
            f"/{self.dag_id}"
            f"/grid"
            f"?dag_run_id={run_id}"
            f"&task_id={self.task_id}"
            f"&map_index={self.map_index}"
            "&tab=logs"
        )

    @property
    def mark_success_url(self) -> str:
        """URL to mark TI success."""
        base_url = conf.get_mandatory_value("webserver", "BASE_URL")
        return (
            f"{base_url}"
            "/confirm"
            f"?task_id={self.task_id}"
            f"&dag_id={self.dag_id}"
            f"&dag_run_id={quote(self.run_id)}"
            "&upstream=false"
            "&downstream=false"
            "&state=success"
        )

    @provide_session
    def current_state(self, session: Session = NEW_SESSION) -> str:
        """
        Get the very latest state from the database.

        If a session is passed, we use and looking up the state becomes part of the session,
        otherwise a new session is used.

        sqlalchemy.inspect is used here to get the primary keys ensuring that if they change
        it will not regress

        :param session: SQLAlchemy ORM Session
        """
        filters = (col == getattr(self, col.name) for col in inspect(TaskInstance).primary_key)
        return session.query(TaskInstance.state).filter(*filters).scalar()

    @provide_session
    def error(self, session: Session = NEW_SESSION) -> None:
        """
        Force the task instance's state to FAILED in the database.

        :param session: SQLAlchemy ORM Session
        """
        self.log.error("Recording the task instance as FAILED")
        self.state = TaskInstanceState.FAILED
        session.merge(self)
        session.commit()

    @classmethod
    @internal_api_call
    @provide_session
    def get_task_instance(
        cls,
        dag_id: str,
        run_id: str,
        task_id: str,
        map_index: int,
        lock_for_update: bool = False,
        session: Session = NEW_SESSION,
    ) -> TaskInstance | TaskInstancePydantic | None:
        query = (
            session.query(TaskInstance)
            .options(lazyload(TaskInstance.dag_run))  # lazy load dag run to avoid locking it
            .filter_by(
                dag_id=dag_id,
                run_id=run_id,
                task_id=task_id,
                map_index=map_index,
            )
        )

        if lock_for_update:
            for attempt in run_with_db_retries(logger=cls.logger()):
                with attempt:
                    return query.with_for_update().one_or_none()
        else:
            return query.one_or_none()

        return None

    @provide_session
    def refresh_from_db(self, session: Session = NEW_SESSION, lock_for_update: bool = False) -> None:
        """
        Refresh the task instance from the database based on the primary key.

        :param session: SQLAlchemy ORM Session
        :param lock_for_update: if True, indicates that the database should
            lock the TaskInstance (issuing a FOR UPDATE clause) until the
            session is committed.
        """
        _refresh_from_db(task_instance=self, session=session, lock_for_update=lock_for_update)

    def refresh_from_task(self, task: Operator, pool_override: str | None = None) -> None:
        """
        Copy common attributes from the given task.

        :param task: The task object to copy from
        :param pool_override: Use the pool_override instead of task's pool
        """
        _refresh_from_task(task_instance=self, task=task, pool_override=pool_override)

    @staticmethod
    @internal_api_call
    @provide_session
    def _clear_xcom_data(ti: TaskInstance | TaskInstancePydantic, session: Session = NEW_SESSION) -> None:
        """
        Clear all XCom data from the database for the task instance.

        If the task is unmapped, all XComs matching this task ID in the same DAG
        run are removed. If the task is mapped, only the one with matching map
        index is removed.

        :param ti: The TI for which we need to clear xcoms.
        :param session: SQLAlchemy ORM Session
        """
        ti.log.debug("Clearing XCom data")
        if ti.map_index < 0:
            map_index: int | None = None
        else:
            map_index = ti.map_index
        XCom.clear(
            dag_id=ti.dag_id,
            task_id=ti.task_id,
            run_id=ti.run_id,
            map_index=map_index,
            session=session,
        )

    @provide_session
    def clear_xcom_data(self, session: Session = NEW_SESSION):
        self._clear_xcom_data(ti=self, session=session)

    @property
    def key(self) -> TaskInstanceKey:
        """Returns a tuple that identifies the task instance uniquely."""
        return TaskInstanceKey(self.dag_id, self.task_id, self.run_id, self.try_number, self.map_index)

    @staticmethod
    @internal_api_call
    def _set_state(ti: TaskInstance | TaskInstancePydantic, state, session: Session) -> bool:
        if not isinstance(ti, TaskInstance):
            ti = session.scalars(
                select(TaskInstance).where(
                    TaskInstance.task_id == ti.task_id,
                    TaskInstance.dag_id == ti.dag_id,
                    TaskInstance.run_id == ti.run_id,
                    TaskInstance.map_index == ti.map_index,
                )
            ).one()

        if ti.state == state:
            return False

        current_time = timezone.utcnow()
        ti.log.debug("Setting task state for %s to %s", ti, state)
        ti.state = state
        ti.start_date = ti.start_date or current_time
        if ti.state in State.finished or ti.state == TaskInstanceState.UP_FOR_RETRY:
            ti.end_date = ti.end_date or current_time
            ti.duration = (ti.end_date - ti.start_date).total_seconds()

        session.merge(ti)
        return True

    @provide_session
    def set_state(self, state: str | None, session: Session = NEW_SESSION) -> bool:
        """
        Set TaskInstance state.

        :param state: State to set for the TI
        :param session: SQLAlchemy ORM Session
        :return: Was the state changed
        """
        return self._set_state(ti=self, state=state, session=session)

    @property
    def is_premature(self) -> bool:
        """Returns whether a task is in UP_FOR_RETRY state and its retry interval has elapsed."""
        # is the task still in the retry waiting period?
        return self.state == TaskInstanceState.UP_FOR_RETRY and not self.ready_for_retry()

    @provide_session
    def are_dependents_done(self, session: Session = NEW_SESSION) -> bool:
        """
        Check whether the immediate dependents of this task instance have succeeded or have been skipped.

        This is meant to be used by wait_for_downstream.

        This is useful when you do not want to start processing the next
        schedule of a task until the dependents are done. For instance,
        if the task DROPs and recreates a table.

        :param session: SQLAlchemy ORM Session
        """
        task = self.task
        if TYPE_CHECKING:
            assert task

        if not task.downstream_task_ids:
            return True

        ti = session.query(func.count(TaskInstance.task_id)).filter(
            TaskInstance.dag_id == self.dag_id,
            TaskInstance.task_id.in_(task.downstream_task_ids),
            TaskInstance.run_id == self.run_id,
            TaskInstance.state.in_((TaskInstanceState.SKIPPED, TaskInstanceState.SUCCESS)),
        )
        count = ti[0][0]
        return count == len(task.downstream_task_ids)

    @provide_session
    def get_previous_dagrun(
        self,
        state: DagRunState | None = None,
        session: Session | None = None,
    ) -> DagRun | None:
        """
        Return the DagRun that ran before this task instance's DagRun.

        :param state: If passed, it only take into account instances of a specific state.
        :param session: SQLAlchemy ORM Session.
        """
        return _get_previous_dagrun(task_instance=self, state=state, session=session)

    @provide_session
    def get_previous_ti(
        self,
        state: DagRunState | None = None,
        session: Session = NEW_SESSION,
    ) -> TaskInstance | TaskInstancePydantic | None:
        """
        Return the task instance for the task that ran before this task instance.

        :param session: SQLAlchemy ORM Session
        :param state: If passed, it only take into account instances of a specific state.
        """
        return _get_previous_ti(task_instance=self, state=state, session=session)

    @property
    def previous_ti(self) -> TaskInstance | TaskInstancePydantic | None:
        """
        This attribute is deprecated.

        Please use :class:`airflow.models.taskinstance.TaskInstance.get_previous_ti`.
        """
        warnings.warn(
            """
            This attribute is deprecated.
            Please use `airflow.models.taskinstance.TaskInstance.get_previous_ti` method.
            """,
            RemovedInAirflow3Warning,
            stacklevel=2,
        )
        return self.get_previous_ti()

    @property
    def previous_ti_success(self) -> TaskInstance | TaskInstancePydantic | None:
        """
        This attribute is deprecated.

        Please use :class:`airflow.models.taskinstance.TaskInstance.get_previous_ti`.
        """
        warnings.warn(
            """
            This attribute is deprecated.
            Please use `airflow.models.taskinstance.TaskInstance.get_previous_ti` method.
            """,
            RemovedInAirflow3Warning,
            stacklevel=2,
        )
        return self.get_previous_ti(state=DagRunState.SUCCESS)

    @provide_session
    def get_previous_execution_date(
        self,
        state: DagRunState | None = None,
        session: Session = NEW_SESSION,
    ) -> pendulum.DateTime | None:
        """
        Return the execution date from property previous_ti_success.

        :param state: If passed, it only take into account instances of a specific state.
        :param session: SQLAlchemy ORM Session
        """
        return _get_previous_execution_date(task_instance=self, state=state, session=session)

    @provide_session
    def get_previous_start_date(
        self, state: DagRunState | None = None, session: Session = NEW_SESSION
    ) -> pendulum.DateTime | None:
        """
        Return the start date from property previous_ti_success.

        :param state: If passed, it only take into account instances of a specific state.
        :param session: SQLAlchemy ORM Session
        """
        self.log.debug("previous_start_date was called")
        prev_ti = self.get_previous_ti(state=state, session=session)
        # prev_ti may not exist and prev_ti.start_date may be None.
        return pendulum.instance(prev_ti.start_date) if prev_ti and prev_ti.start_date else None

    @property
    def previous_start_date_success(self) -> pendulum.DateTime | None:
        """
        This attribute is deprecated.

        Please use :class:`airflow.models.taskinstance.TaskInstance.get_previous_start_date`.
        """
        warnings.warn(
            """
            This attribute is deprecated.
            Please use `airflow.models.taskinstance.TaskInstance.get_previous_start_date` method.
            """,
            RemovedInAirflow3Warning,
            stacklevel=2,
        )
        return self.get_previous_start_date(state=DagRunState.SUCCESS)

    @provide_session
    def are_dependencies_met(
        self, dep_context: DepContext | None = None, session: Session = NEW_SESSION, verbose: bool = False
    ) -> bool:
        """
        Are all conditions met for this task instance to be run given the context for the dependencies.

        (e.g. a task instance being force run from the UI will ignore some dependencies).

        :param dep_context: The execution context that determines the dependencies that should be evaluated.
        :param session: database session
        :param verbose: whether log details on failed dependencies on info or debug log level
        """
        dep_context = dep_context or DepContext()
        failed = False
        verbose_aware_logger = self.log.info if verbose else self.log.debug
        for dep_status in self.get_failed_dep_statuses(dep_context=dep_context, session=session):
            failed = True

            verbose_aware_logger(
                "Dependencies not met for %s, dependency '%s' FAILED: %s",
                self,
                dep_status.dep_name,
                dep_status.reason,
            )

        if failed:
            return False

        verbose_aware_logger("Dependencies all met for dep_context=%s ti=%s", dep_context.description, self)
        return True

    @provide_session
    def get_failed_dep_statuses(self, dep_context: DepContext | None = None, session: Session = NEW_SESSION):
        """Get failed Dependencies."""
        if TYPE_CHECKING:
            assert self.task

        dep_context = dep_context or DepContext()
        for dep in dep_context.deps | self.task.deps:
            for dep_status in dep.get_dep_statuses(self, session, dep_context):
                self.log.debug(
                    "%s dependency '%s' PASSED: %s, %s",
                    self,
                    dep_status.dep_name,
                    dep_status.passed,
                    dep_status.reason,
                )

                if not dep_status.passed:
                    yield dep_status

    def __repr__(self) -> str:
        prefix = f"<TaskInstance: {self.dag_id}.{self.task_id} {self.run_id} "
        if self.map_index != -1:
            prefix += f"map_index={self.map_index} "
        return prefix + f"[{self.state}]>"

    def next_retry_datetime(self):
        """
        Get datetime of the next retry if the task instance fails.

        For exponential backoff, retry_delay is used as base and will be converted to seconds.
        """
        from airflow.models.abstractoperator import MAX_RETRY_DELAY

        delay = self.task.retry_delay
        if self.task.retry_exponential_backoff:
            # If the min_backoff calculation is below 1, it will be converted to 0 via int. Thus,
            # we must round up prior to converting to an int, otherwise a divide by zero error
            # will occur in the modded_hash calculation.
            # this probably gives unexpected results if a task instance has previously been cleared,
            # because try_number can increase without bound
            min_backoff = math.ceil(delay.total_seconds() * (2 ** (self.try_number - 1)))

            # In the case when delay.total_seconds() is 0, min_backoff will not be rounded up to 1.
            # To address this, we impose a lower bound of 1 on min_backoff. This effectively makes
            # the ceiling function unnecessary, but the ceiling function was retained to avoid
            # introducing a breaking change.
            if min_backoff < 1:
                min_backoff = 1

            # deterministic per task instance
            ti_hash = int(
                hashlib.sha1(
                    f"{self.dag_id}#{self.task_id}#{self.execution_date}#{self.try_number}".encode()
                ).hexdigest(),
                16,
            )
            # between 1 and 1.0 * delay * (2^retry_number)
            modded_hash = min_backoff + ti_hash % min_backoff
            # timedelta has a maximum representable value. The exponentiation
            # here means this value can be exceeded after a certain number
            # of tries (around 50 if the initial delay is 1s, even fewer if
            # the delay is larger). Cap the value here before creating a
            # timedelta object so the operation doesn't fail with "OverflowError".
            delay_backoff_in_seconds = min(modded_hash, MAX_RETRY_DELAY)
            delay = timedelta(seconds=delay_backoff_in_seconds)
            if self.task.max_retry_delay:
                delay = min(self.task.max_retry_delay, delay)
        return self.end_date + delay

    def ready_for_retry(self) -> bool:
        """Check on whether the task instance is in the right state and timeframe to be retried."""
        return self.state == TaskInstanceState.UP_FOR_RETRY and self.next_retry_datetime() < timezone.utcnow()

    @staticmethod
    @internal_api_call
    def _get_dagrun(dag_id, run_id, session) -> DagRun:
        from airflow.models.dagrun import DagRun  # Avoid circular import

        dr = session.query(DagRun).filter(DagRun.dag_id == dag_id, DagRun.run_id == run_id).one()
        return dr

    @provide_session
    def get_dagrun(self, session: Session = NEW_SESSION) -> DagRun:
        """
        Return the DagRun for this TaskInstance.

        :param session: SQLAlchemy ORM Session
        :return: DagRun
        """
        info = inspect(self)
        if info.attrs.dag_run.loaded_value is not NO_VALUE:
            if getattr(self, "task", None) is not None:
                if TYPE_CHECKING:
                    assert self.task
                self.dag_run.dag = self.task.dag
            return self.dag_run

        dr = self._get_dagrun(self.dag_id, self.run_id, session)
        if getattr(self, "task", None) is not None:
            if TYPE_CHECKING:
                assert self.task
            dr.dag = self.task.dag
        # Record it in the instance for next time. This means that `self.execution_date` will work correctly
        set_committed_value(self, "dag_run", dr)

        return dr

    @classmethod
    @internal_api_call
    @provide_session
    def _check_and_change_state_before_execution(
        cls,
        task_instance: TaskInstance | TaskInstancePydantic,
        verbose: bool = True,
        ignore_all_deps: bool = False,
        ignore_depends_on_past: bool = False,
        wait_for_past_depends_before_skipping: bool = False,
        ignore_task_deps: bool = False,
        ignore_ti_state: bool = False,
        mark_success: bool = False,
        test_mode: bool = False,
        hostname: str = "",
        job_id: str | None = None,
        pool: str | None = None,
        external_executor_id: str | None = None,
        session: Session = NEW_SESSION,
    ) -> bool:
        """
        Check dependencies and then sets state to RUNNING if they are met.

        Returns True if and only if state is set to RUNNING, which implies that task should be
        executed, in preparation for _run_raw_task.

        :param verbose: whether to turn on more verbose logging
        :param ignore_all_deps: Ignore all of the non-critical dependencies, just runs
        :param ignore_depends_on_past: Ignore depends_on_past DAG attribute
        :param wait_for_past_depends_before_skipping: Wait for past depends before mark the ti as skipped
        :param ignore_task_deps: Don't check the dependencies of this TaskInstance's task
        :param ignore_ti_state: Disregards previous task instance state
        :param mark_success: Don't run the task, mark its state as success
        :param test_mode: Doesn't record success or failure in the DB
        :param hostname: The hostname of the worker running the task instance.
        :param job_id: Job (BackfillJob / LocalTaskJob / SchedulerJob) ID
        :param pool: specifies the pool to use to run the task instance
        :param external_executor_id: The identifier of the celery executor
        :param session: SQLAlchemy ORM Session
        :return: whether the state was changed to running or not
        """
        if TYPE_CHECKING:
            assert task_instance.task

        if isinstance(task_instance, TaskInstance):
            ti: TaskInstance = task_instance
        else:  # isinstance(task_instance, TaskInstancePydantic)
            filters = (col == getattr(task_instance, col.name) for col in inspect(TaskInstance).primary_key)
            ti = session.query(TaskInstance).filter(*filters).scalar()
            dag = ti.dag_model.serialized_dag.dag
            task_instance.task = dag.task_dict[ti.task_id]
            ti.task = task_instance.task
        task = task_instance.task
        if TYPE_CHECKING:
            assert task
        ti.refresh_from_task(task, pool_override=pool)
        ti.test_mode = test_mode
        ti.refresh_from_db(session=session, lock_for_update=True)
        ti.job_id = job_id
        ti.hostname = hostname
        ti.pid = None

        if not ignore_all_deps and not ignore_ti_state and ti.state == TaskInstanceState.SUCCESS:
            Stats.incr("previously_succeeded", tags=ti.stats_tags)

        if not mark_success:
            # Firstly find non-runnable and non-requeueable tis.
            # Since mark_success is not set, we do nothing.
            non_requeueable_dep_context = DepContext(
                deps=RUNNING_DEPS - REQUEUEABLE_DEPS,
                ignore_all_deps=ignore_all_deps,
                ignore_ti_state=ignore_ti_state,
                ignore_depends_on_past=ignore_depends_on_past,
                wait_for_past_depends_before_skipping=wait_for_past_depends_before_skipping,
                ignore_task_deps=ignore_task_deps,
                description="non-requeueable deps",
            )
            if not ti.are_dependencies_met(
                dep_context=non_requeueable_dep_context, session=session, verbose=True
            ):
                session.commit()
                return False

            # For reporting purposes, we report based on 1-indexed,
            # not 0-indexed lists (i.e. Attempt 1 instead of
            # Attempt 0 for the first attempt).
            # Set the task start date. In case it was re-scheduled use the initial
            # start date that is recorded in task_reschedule table
            # If the task continues after being deferred (next_method is set), use the original start_date
            ti.start_date = ti.start_date if ti.next_method else timezone.utcnow()
            if ti.state == TaskInstanceState.UP_FOR_RESCHEDULE:
                tr_start_date = session.scalar(
                    TR.stmt_for_task_instance(ti, descending=False).with_only_columns(TR.start_date).limit(1)
                )
                if tr_start_date:
                    ti.start_date = tr_start_date

            # Secondly we find non-runnable but requeueable tis. We reset its state.
            # This is because we might have hit concurrency limits,
            # e.g. because of backfilling.
            dep_context = DepContext(
                deps=REQUEUEABLE_DEPS,
                ignore_all_deps=ignore_all_deps,
                ignore_depends_on_past=ignore_depends_on_past,
                wait_for_past_depends_before_skipping=wait_for_past_depends_before_skipping,
                ignore_task_deps=ignore_task_deps,
                ignore_ti_state=ignore_ti_state,
                description="requeueable deps",
            )
            if not ti.are_dependencies_met(dep_context=dep_context, session=session, verbose=True):
                ti.state = None
                cls.logger().warning(
                    "Rescheduling due to concurrency limits reached "
                    "at task runtime. Attempt %s of "
                    "%s. State set to NONE.",
                    ti.try_number,
                    ti.max_tries + 1,
                )
                ti.queued_dttm = timezone.utcnow()
                session.merge(ti)
                session.commit()
                return False

        if ti.next_kwargs is not None:
            cls.logger().info("Resuming after deferral")
        else:
            cls.logger().info("Starting attempt %s of %s", ti.try_number, ti.max_tries + 1)

        if not test_mode:
            session.add(Log(TaskInstanceState.RUNNING.value, ti))

        ti.state = TaskInstanceState.RUNNING
        ti.emit_state_change_metric(TaskInstanceState.RUNNING)

        if external_executor_id:
            ti.external_executor_id = external_executor_id

        ti.end_date = None
        if not test_mode:
            session.merge(ti).task = task
        session.commit()

        # Closing all pooled connections to prevent
        # "max number of connections reached"
        settings.engine.dispose()  # type: ignore
        if verbose:
            if mark_success:
                cls.logger().info("Marking success for %s on %s", ti.task, ti.execution_date)
            else:
                cls.logger().info("Executing %s on %s", ti.task, ti.execution_date)
        return True

    @provide_session
    def check_and_change_state_before_execution(
        self,
        verbose: bool = True,
        ignore_all_deps: bool = False,
        ignore_depends_on_past: bool = False,
        wait_for_past_depends_before_skipping: bool = False,
        ignore_task_deps: bool = False,
        ignore_ti_state: bool = False,
        mark_success: bool = False,
        test_mode: bool = False,
        job_id: str | None = None,
        pool: str | None = None,
        external_executor_id: str | None = None,
        session: Session = NEW_SESSION,
    ) -> bool:
        return TaskInstance._check_and_change_state_before_execution(
            task_instance=self,
            verbose=verbose,
            ignore_all_deps=ignore_all_deps,
            ignore_depends_on_past=ignore_depends_on_past,
            wait_for_past_depends_before_skipping=wait_for_past_depends_before_skipping,
            ignore_task_deps=ignore_task_deps,
            ignore_ti_state=ignore_ti_state,
            mark_success=mark_success,
            test_mode=test_mode,
            hostname=get_hostname(),
            job_id=job_id,
            pool=pool,
            external_executor_id=external_executor_id,
            session=session,
        )

    def emit_state_change_metric(self, new_state: TaskInstanceState) -> None:
        """
        Send a time metric representing how much time a given state transition took.

        The previous state and metric name is deduced from the state the task was put in.

        :param new_state: The state that has just been set for this task.
            We do not use `self.state`, because sometimes the state is updated directly in the DB and not in
            the local TaskInstance object.
            Supported states: QUEUED and RUNNING
        """
        if self.end_date:
            # if the task has an end date, it means that this is not its first round.
            # we send the state transition time metric only on the first try, otherwise it gets more complex.
            return

        # switch on state and deduce which metric to send
        if new_state == TaskInstanceState.RUNNING:
            metric_name = "queued_duration"
            if self.queued_dttm is None:
                # this should not really happen except in tests or rare cases,
                # but we don't want to create errors just for a metric, so we just skip it
                self.log.warning(
                    "cannot record %s for task %s because previous state change time has not been saved",
                    metric_name,
                    self.task_id,
                )
                return
            timing = timezone.utcnow() - self.queued_dttm
        elif new_state == TaskInstanceState.QUEUED:
            metric_name = "scheduled_duration"
            if self.start_date is None:
                # This check does not work correctly before fields like `scheduled_dttm` are implemented.
                # TODO: Change the level to WARNING once it's viable.
                # see #30612 #34493 and #34771 for more details
                self.log.debug(
                    "cannot record %s for task %s because previous state change time has not been saved",
                    metric_name,
                    self.task_id,
                )
                return
            timing = timezone.utcnow() - self.start_date
        else:
            raise NotImplementedError("no metric emission setup for state %s", new_state)

        # send metric twice, once (legacy) with tags in the name and once with tags as tags
        Stats.timing(f"dag.{self.dag_id}.{self.task_id}.{metric_name}", timing)
        Stats.timing(f"task.{metric_name}", timing, tags={"task_id": self.task_id, "dag_id": self.dag_id})

    def clear_next_method_args(self) -> None:
        """Ensure we unset next_method and next_kwargs to ensure that any retries don't reuse them."""
        _clear_next_method_args(task_instance=self)

    @provide_session
    @Sentry.enrich_errors
    def _run_raw_task(
        self,
        mark_success: bool = False,
        test_mode: bool = False,
        job_id: str | None = None,
        pool: str | None = None,
        raise_on_defer: bool = False,
        session: Session = NEW_SESSION,
    ) -> TaskReturnCode | None:
        """
        Run a task, update the state upon completion, and run any appropriate callbacks.

        Immediately runs the task (without checking or changing db state
        before execution) and then sets the appropriate final state after
        completion and runs any post-execute callbacks. Meant to be called
        only after another function changes the state to running.

        :param mark_success: Don't run the task, mark its state as success
        :param test_mode: Doesn't record success or failure in the DB
        :param pool: specifies the pool to use to run the task instance
        :param session: SQLAlchemy ORM Session
        """
        if TYPE_CHECKING:
            assert self.task

<<<<<<< HEAD
        self.test_mode = test_mode
        self.refresh_from_task(self.task, pool_override=pool)
        self.refresh_from_db(session=session)

        self.job_id = job_id
        self.hostname = get_hostname()
        self.pid = os.getpid()
        if not test_mode:
            session.merge(self)
            session.commit()
        actual_start_date = timezone.utcnow()
        Stats.incr(f"ti.start.{self.task.dag_id}.{self.task.task_id}", tags=self.stats_tags)
        # Same metric with tagging
        Stats.incr("ti.start", tags=self.stats_tags)
        # Initialize final state counters at zero
        for state in State.task_states:
            Stats.incr(
                f"ti.finish.{self.task.dag_id}.{self.task.task_id}.{state}",
                count=0,
                tags=self.stats_tags,
            )
            # Same metric with tagging
            Stats.incr(
                "ti.finish",
                count=0,
                tags={**self.stats_tags, "state": str(state)},
            )
        with set_current_task_instance_session(session=session):
            self.task = self.task.prepare_for_execution()
            context = self.get_template_context(ignore_param_exceptions=False)

            try:
                if not mark_success:
                    self._execute_task_with_callbacks(context, test_mode, session=session)
                if not test_mode:
                    self.refresh_from_db(lock_for_update=True, session=session)
                self.state = TaskInstanceState.SUCCESS
            except TaskDeferred as defer:
                # The task has signalled it wants to defer execution based on
                # a trigger.
                if raise_on_defer:
                    raise
                self.defer_task(defer=defer, session=session)
                self.log.info(
                    "Pausing task as DEFERRED. dag_id=%s, task_id=%s, run_id=%s, execution_date=%s, start_date=%s",
                    self.dag_id,
                    self.task_id,
                    self.run_id,
                    _date_or_empty(task_instance=self, attr="execution_date"),
                    _date_or_empty(task_instance=self, attr="start_date"),
                )
                if not test_mode:
                    session.add(Log(self.state, self))
                    session.merge(self)
                    session.commit()
                return TaskReturnCode.DEFERRED
            except AirflowSkipException as e:
                # Recording SKIP
                # log only if exception has any arguments to prevent log flooding
                if e.args:
                    self.log.info(e)
                if not test_mode:
                    self.refresh_from_db(lock_for_update=True, session=session)
                _run_finished_callback(callbacks=self.task.on_skipped_callback, context=context)
                session.commit()
                self.state = TaskInstanceState.SKIPPED
            except AirflowRescheduleException as reschedule_exception:
                self._handle_reschedule(actual_start_date, reschedule_exception, test_mode, session=session)
                session.commit()
                return None
            except (AirflowFailException, AirflowSensorTimeout) as e:
                # If AirflowFailException is raised, task should not retry.
                # If a sensor in reschedule mode reaches timeout, task should not retry.
                self.handle_failure(e, test_mode, context, force_fail=True, session=session)
                session.commit()
                raise
            except (AirflowTaskTimeout, AirflowException, AirflowTaskTerminated) as e:
                if not test_mode:
                    self.refresh_from_db(lock_for_update=True, session=session)
                # for case when task is marked as success/failed externally
                # or dagrun timed out and task is marked as skipped
                # current behavior doesn't hit the callbacks
                if self.state in State.finished:
                    self.clear_next_method_args()
                    session.merge(self)
                    session.commit()
                    return None
                else:
                    self.handle_failure(e, test_mode, context, session=session)
                    session.commit()
                    raise
            except SystemExit as e:
                # We have already handled SystemExit with success codes (0 and None) in the `_execute_task`.
                # Therefore, here we must handle only error codes.
                msg = f"Task failed due to SystemExit({e.code})"
                self.handle_failure(msg, test_mode, context, session=session)
                session.commit()
                raise AirflowException(msg)
            except BaseException as e:
                self.handle_failure(e, test_mode, context, session=session)
                session.commit()
                raise
            finally:
                Stats.incr(f"ti.finish.{self.dag_id}.{self.task_id}.{self.state}", tags=self.stats_tags)
                # Same metric with tagging
                Stats.incr("ti.finish", tags={**self.stats_tags, "state": str(self.state)})

            # Recording SKIPPED or SUCCESS
            self.clear_next_method_args()
            self.end_date = timezone.utcnow()
            _log_state(task_instance=self)
            self.set_duration()

            # run on_success_callback before db committing
            # otherwise, the LocalTaskJob sees the state is changed to `success`,
            # but the task_runner is still running, LocalTaskJob then treats the state is set externally!
            _run_finished_callback(callbacks=self.task.on_success_callback, context=context)

            if not test_mode:
                session.add(Log(self.state, self))
                session.merge(self).task = self.task
                if self.state == TaskInstanceState.SUCCESS:
                    self._register_dataset_changes(session=session)

                session.commit()
                if self.state == TaskInstanceState.SUCCESS:
                    get_listener_manager().hook.on_task_instance_success(
                        previous_state=TaskInstanceState.RUNNING, task_instance=self, session=session
                    )

            return None
=======
        return _run_raw_task(
            ti=self,
            mark_success=mark_success,
            test_mode=test_mode,
            job_id=job_id,
            pool=pool,
            raise_on_defer=raise_on_defer,
            session=session,
        )
>>>>>>> 17b792d8

    def _register_dataset_changes(self, *, events: OutletEventAccessors, session: Session) -> None:
        if TYPE_CHECKING:
            assert self.task

        for obj in self.task.outlets or []:
            self.log.debug("outlet obj %s", obj)
            # Lineage can have other types of objects besides datasets
            if isinstance(obj, Dataset):
                dataset_manager.register_dataset_change(
                    task_instance=self,
                    dataset=obj,
                    extra=events[obj].extra,
                    session=session,
                )

    def _execute_task_with_callbacks(self, context: Context, test_mode: bool = False, *, session: Session):
        """Prepare Task for Execution."""
        if TYPE_CHECKING:
            assert self.task

        parent_pid = os.getpid()

        def signal_handler(signum, frame):
            pid = os.getpid()

            # If a task forks during execution (from DAG code) for whatever
            # reason, we want to make sure that we react to the signal only in
            # the process that we've spawned ourselves (referred to here as the
            # parent process).
            if pid != parent_pid:
                os._exit(1)
                return
            self.log.error("Received SIGTERM. Terminating subprocesses.")
            self.task.on_kill()
            raise AirflowTaskTerminated("Task received SIGTERM signal")

        signal.signal(signal.SIGTERM, signal_handler)

        # Don't clear Xcom until the task is certain to execute, and check if we are resuming from deferral.
        if not self.next_method:
            self.clear_xcom_data()

        with Stats.timer(f"dag.{self.task.dag_id}.{self.task.task_id}.duration"), Stats.timer(
            "task.duration", tags=self.stats_tags
        ):
            # Set the validated/merged params on the task object.
            self.task.params = context["params"]

            with set_current_context(context):
                dag = self.task.get_dag()
                if dag is not None:
                    jinja_env = dag.get_template_env()
                else:
                    jinja_env = None
                task_orig = self.render_templates(context=context, jinja_env=jinja_env)

            # The task is never MappedOperator at this point.
            if TYPE_CHECKING:
                assert isinstance(self.task, BaseOperator)

            if not test_mode:
                rendered_fields = get_serialized_template_fields(task=self.task)
                _update_rtif(ti=self, rendered_fields=rendered_fields)
            # Export context to make it available for operators to use.
            airflow_context_vars = context_to_airflow_vars(context, in_env_var_format=True)
            os.environ.update(airflow_context_vars)

            # Log context only for the default execution method, the assumption
            # being that otherwise we're resuming a deferred task (in which
            # case there's no need to log these again).
            if not self.next_method:
                self.log.info(
                    "Exporting env vars: %s",
                    " ".join(f"{k}={v!r}" for k, v in airflow_context_vars.items()),
                )

            # Run pre_execute callback
            self.task.pre_execute(context=context)

            # Run on_execute callback
            self._run_execute_callback(context, self.task)

            # Run on_task_instance_running event
            get_listener_manager().hook.on_task_instance_running(
                previous_state=TaskInstanceState.QUEUED, task_instance=self, session=session
            )

            def _render_map_index(context: Context, *, jinja_env: jinja2.Environment | None) -> str | None:
                """Render named map index if the DAG author defined map_index_template at the task level."""
                if jinja_env is None or (template := context.get("map_index_template")) is None:
                    return None
                rendered_map_index = jinja_env.from_string(template).render(context)
                log.debug("Map index rendered as %s", rendered_map_index)
                return rendered_map_index

            # Execute the task.
            with set_current_context(context):
                try:
                    result = self._execute_task(context, task_orig)
                except Exception:
                    # If the task failed, swallow rendering error so it doesn't mask the main error.
                    with contextlib.suppress(jinja2.TemplateSyntaxError, jinja2.UndefinedError):
                        self.rendered_map_index = _render_map_index(context, jinja_env=jinja_env)
                    raise
                else:  # If the task succeeded, render normally to let rendering error bubble up.
                    self.rendered_map_index = _render_map_index(context, jinja_env=jinja_env)

            # Run post_execute callback
<<<<<<< HEAD
            # Is never MappedOperator at this point
            self.task.post_execute(context=context, result=result)  # type: ignore[union-attr]
=======
            self.task.post_execute(context=context, result=result)
>>>>>>> 17b792d8

        Stats.incr(f"operator_successes_{self.task.task_type}", tags=self.stats_tags)
        # Same metric with tagging
        Stats.incr("operator_successes", tags={**self.stats_tags, "task_type": self.task.task_type})
        Stats.incr("ti_successes", tags=self.stats_tags)

    def _execute_task(self, context: Context, task_orig: Operator):
        """
        Execute Task (optionally with a Timeout) and push Xcom results.

        :param context: Jinja2 context
        :param task_orig: origin task
        """
        return _execute_task(self, context, task_orig)

    @provide_session
    def defer_task(self, exception: TaskDeferred | None, session: Session = NEW_SESSION) -> None:
        """
        Mark the task as deferred and sets up the trigger that is needed to resume it when TaskDeferred is raised.

        :meta: private
        """
        _defer_task(ti=self, exception=exception, session=session)

    def _run_execute_callback(self, context: Context, task: BaseOperator) -> None:
        """Functions that need to be run before a Task is executed."""
        if not (callbacks := task.on_execute_callback):
            return
        for callback in callbacks if isinstance(callbacks, list) else [callbacks]:
            try:
                callback(context)
            except Exception:
                self.log.exception("Failed when executing execute callback")

    @provide_session
    def run(
        self,
        verbose: bool = True,
        ignore_all_deps: bool = False,
        ignore_depends_on_past: bool = False,
        wait_for_past_depends_before_skipping: bool = False,
        ignore_task_deps: bool = False,
        ignore_ti_state: bool = False,
        mark_success: bool = False,
        test_mode: bool = False,
        job_id: str | None = None,
        pool: str | None = None,
        session: Session = NEW_SESSION,
        raise_on_defer: bool = False,
    ) -> None:
        """Run TaskInstance."""
        res = self.check_and_change_state_before_execution(
            verbose=verbose,
            ignore_all_deps=ignore_all_deps,
            ignore_depends_on_past=ignore_depends_on_past,
            wait_for_past_depends_before_skipping=wait_for_past_depends_before_skipping,
            ignore_task_deps=ignore_task_deps,
            ignore_ti_state=ignore_ti_state,
            mark_success=mark_success,
            test_mode=test_mode,
            job_id=job_id,
            pool=pool,
            session=session,
        )
        if not res:
            return

        self._run_raw_task(
            mark_success=mark_success,
            test_mode=test_mode,
            job_id=job_id,
            pool=pool,
            session=session,
            raise_on_defer=raise_on_defer,
        )

    def dry_run(self) -> None:
        """Only Renders Templates for the TI."""
        if TYPE_CHECKING:
            assert self.task

        self.task = self.task.prepare_for_execution()
        self.render_templates()
        if TYPE_CHECKING:
            assert isinstance(self.task, BaseOperator)
        self.task.dry_run()

    @provide_session
    def _handle_reschedule(
        self,
        actual_start_date: datetime,
        reschedule_exception: AirflowRescheduleException,
        test_mode: bool = False,
        session: Session = NEW_SESSION,
    ):
        _handle_reschedule(
            ti=self,
            actual_start_date=actual_start_date,
            reschedule_exception=reschedule_exception,
            test_mode=test_mode,
            session=session,
        )

    @staticmethod
    def get_truncated_error_traceback(error: BaseException, truncate_to: Callable) -> TracebackType | None:
        """
        Truncate the traceback of an exception to the first frame called from within a given function.

        :param error: exception to get traceback from
        :param truncate_to: Function to truncate TB to. Must have a ``__code__`` attribute

        :meta private:
        """
        tb = error.__traceback__
        code = truncate_to.__func__.__code__  # type: ignore[attr-defined]
        while tb is not None:
            if tb.tb_frame.f_code is code:
                return tb.tb_next
            tb = tb.tb_next
        return tb or error.__traceback__

    @classmethod
    def fetch_handle_failure_context(
        cls,
        ti: TaskInstance,
        error: None | str | BaseException,
        test_mode: bool | None = None,
        context: Context | None = None,
        force_fail: bool = False,
        *,
        session: Session,
        fail_stop: bool = False,
    ):
        """
        Handle Failure for the TaskInstance.

        :param fail_stop: if true, stop remaining tasks in dag
        """
        get_listener_manager().hook.on_task_instance_failed(
            previous_state=TaskInstanceState.RUNNING, task_instance=ti, error=error, session=session
        )

        if error:
            if isinstance(error, BaseException):
                tb = TaskInstance.get_truncated_error_traceback(error, truncate_to=ti._execute_task)
                cls.logger().error("Task failed with exception", exc_info=(type(error), error, tb))
            else:
                cls.logger().error("%s", error)
        if not test_mode:
            ti.refresh_from_db(session)

        ti.end_date = timezone.utcnow()
        ti.set_duration()

        Stats.incr(f"operator_failures_{ti.operator}", tags=ti.stats_tags)
        # Same metric with tagging
        Stats.incr("operator_failures", tags={**ti.stats_tags, "operator": ti.operator})
        Stats.incr("ti_failures", tags=ti.stats_tags)

        if not test_mode:
            session.add(Log(TaskInstanceState.FAILED.value, ti))

            # Log failure duration
            session.add(TaskFail(ti=ti))

        ti.clear_next_method_args()

        # In extreme cases (zombie in case of dag with parse error) we might _not_ have a Task.
        if context is None and getattr(ti, "task", None):
            context = ti.get_template_context(session)

        if context is not None:
            context["exception"] = error

        # Set state correctly and figure out how to log it and decide whether
        # to email

        # Note, callback invocation needs to be handled by caller of
        # _run_raw_task to avoid race conditions which could lead to duplicate
        # invocations or miss invocation.

        # Since this function is called only when the TaskInstance state is running,
        # try_number contains the current try_number (not the next). We
        # only mark task instance as FAILED if the next task instance
        # try_number exceeds the max_tries ... or if force_fail is truthy

        task: BaseOperator | None = None
        try:
            if getattr(ti, "task", None) and context:
                if TYPE_CHECKING:
                    assert ti.task
                task = ti.task.unmap((context, session))
        except Exception:
            cls.logger().error("Unable to unmap task to determine if we need to send an alert email")

        if force_fail or not ti.is_eligible_to_retry():
            ti.state = TaskInstanceState.FAILED
            email_for_state = operator.attrgetter("email_on_failure")
            callbacks = task.on_failure_callback if task else None

            if task and fail_stop:
                _stop_remaining_tasks(task_instance=ti, session=session)
        else:
            if ti.state == TaskInstanceState.RUNNING:
                # If the task instance is in the running state, it means it raised an exception and
                # about to retry so we record the task instance history. For other states, the task
                # instance was cleared and already recorded in the task instance history.
                from airflow.models.taskinstancehistory import TaskInstanceHistory

                TaskInstanceHistory.record_ti(ti, session=session)

            ti.state = State.UP_FOR_RETRY
            email_for_state = operator.attrgetter("email_on_retry")
            callbacks = task.on_retry_callback if task else None

        return {
            "ti": ti,
            "email_for_state": email_for_state,
            "task": task,
            "callbacks": callbacks,
            "context": context,
        }

    @staticmethod
    @internal_api_call
    @provide_session
    def save_to_db(ti: TaskInstance | TaskInstancePydantic, session: Session = NEW_SESSION):
        ti = _coalesce_to_orm_ti(ti=ti, session=session)
        session.merge(ti)
        session.flush()
        session.commit()

    @provide_session
    def handle_failure(
        self,
        error: None | str | BaseException,
        test_mode: bool | None = None,
        context: Context | None = None,
        force_fail: bool = False,
        session: Session = NEW_SESSION,
    ) -> None:
        """
        Handle Failure for a task instance.

        :param error: if specified, log the specific exception if thrown
        :param session: SQLAlchemy ORM Session
        :param test_mode: doesn't record success or failure in the DB if True
        :param context: Jinja2 context
        :param force_fail: if True, task does not retry
        """
        if TYPE_CHECKING:
            assert self.task
            assert self.task.dag
        try:
            fail_stop = self.task.dag.fail_stop
        except Exception:
            fail_stop = False
        _handle_failure(
            task_instance=self,
            error=error,
            session=session,
            test_mode=test_mode,
            context=context,
            force_fail=force_fail,
            fail_stop=fail_stop,
        )

    def is_eligible_to_retry(self):
        """Is task instance is eligible for retry."""
        return _is_eligible_to_retry(task_instance=self)

    def get_template_context(
        self,
        session: Session | None = None,
        ignore_param_exceptions: bool = True,
    ) -> Context:
        """
        Return TI Context.

        :param session: SQLAlchemy ORM Session
        :param ignore_param_exceptions: flag to suppress value exceptions while initializing the ParamsDict
        """
        return _get_template_context(
            task_instance=self,
            session=session,
            ignore_param_exceptions=ignore_param_exceptions,
        )

    @provide_session
    def get_rendered_template_fields(self, session: Session = NEW_SESSION) -> None:
        """
        Update task with rendered template fields for presentation in UI.

        If task has already run, will fetch from DB; otherwise will render.
        """
        from airflow.models.renderedtifields import RenderedTaskInstanceFields

        if TYPE_CHECKING:
            assert self.task

        rendered_task_instance_fields = RenderedTaskInstanceFields.get_templated_fields(self, session=session)
        if rendered_task_instance_fields:
            self.task = self.task.unmap(None)
            for field_name, rendered_value in rendered_task_instance_fields.items():
                setattr(self.task, field_name, rendered_value)
            return

        try:
            # If we get here, either the task hasn't run or the RTIF record was purged.
            from airflow.utils.log.secrets_masker import redact

            self.render_templates()
            for field_name in self.task.template_fields:
                rendered_value = getattr(self.task, field_name)
                setattr(self.task, field_name, redact(rendered_value, field_name))
        except (TemplateAssertionError, UndefinedError) as e:
            raise AirflowException(
                "Webserver does not have access to User-defined Macros or Filters "
                "when Dag Serialization is enabled. Hence for the task that have not yet "
                "started running, please use 'airflow tasks render' for debugging the "
                "rendering of template_fields."
            ) from e

    def overwrite_params_with_dag_run_conf(self, params: dict, dag_run: DagRun):
        """Overwrite Task Params with DagRun.conf."""
        if dag_run and dag_run.conf:
            self.log.debug("Updating task params (%s) with DagRun.conf (%s)", params, dag_run.conf)
            params.update(dag_run.conf)

    def render_templates(
        self, context: Context | None = None, jinja_env: jinja2.Environment | None = None
    ) -> Operator:
        """
        Render templates in the operator fields.

        If the task was originally mapped, this may replace ``self.task`` with
        the unmapped, fully rendered BaseOperator. The original ``self.task``
        before replacement is returned.
        """
        if not context:
            context = self.get_template_context()
        original_task = self.task

        if TYPE_CHECKING:
            assert original_task

        # If self.task is mapped, this call replaces self.task to point to the
        # unmapped BaseOperator created by this function! This is because the
        # MappedOperator is useless for template rendering, and we need to be
        # able to access the unmapped task instead.
        original_task.render_template_fields(context, jinja_env)
        if isinstance(self.task, MappedOperator):
            self.task = context["ti"].task

        return original_task

    def render_k8s_pod_yaml(self) -> dict | None:
        """Render the k8s pod yaml."""
        try:
            from airflow.providers.cncf.kubernetes.template_rendering import (
                render_k8s_pod_yaml as render_k8s_pod_yaml_from_provider,
            )
        except ImportError:
            raise RuntimeError(
                "You need to have the `cncf.kubernetes` provider installed to use this feature. "
                "Also rather than calling it directly you should import "
                "render_k8s_pod_yaml from airflow.providers.cncf.kubernetes.template_rendering "
                "and call it with TaskInstance as the first argument."
            )
        warnings.warn(
            "You should not call `task_instance.render_k8s_pod_yaml` directly. This method will be removed"
            "in Airflow 3. Rather than calling it directly you should import "
            "`render_k8s_pod_yaml` from `airflow.providers.cncf.kubernetes.template_rendering` "
            "and call it with `TaskInstance` as the first argument.",
            DeprecationWarning,
            stacklevel=2,
        )
        return render_k8s_pod_yaml_from_provider(self)

    @provide_session
    def get_rendered_k8s_spec(self, session: Session = NEW_SESSION):
        """Render the k8s pod yaml."""
        try:
            from airflow.providers.cncf.kubernetes.template_rendering import (
                get_rendered_k8s_spec as get_rendered_k8s_spec_from_provider,
            )
        except ImportError:
            raise RuntimeError(
                "You need to have the `cncf.kubernetes` provider installed to use this feature. "
                "Also rather than calling it directly you should import "
                "`get_rendered_k8s_spec` from `airflow.providers.cncf.kubernetes.template_rendering` "
                "and call it with `TaskInstance` as the first argument."
            )
        warnings.warn(
            "You should not call `task_instance.render_k8s_pod_yaml` directly. This method will be removed"
            "in Airflow 3. Rather than calling it directly you should import "
            "`get_rendered_k8s_spec` from `airflow.providers.cncf.kubernetes.template_rendering` "
            "and call it with `TaskInstance` as the first argument.",
            DeprecationWarning,
            stacklevel=2,
        )
        return get_rendered_k8s_spec_from_provider(self, session=session)

    def get_email_subject_content(
        self, exception: BaseException, task: BaseOperator | None = None
    ) -> tuple[str, str, str]:
        """
        Get the email subject content for exceptions.

        :param exception: the exception sent in the email
        :param task:
        """
        return _get_email_subject_content(task_instance=self, exception=exception, task=task)

    def email_alert(self, exception, task: BaseOperator) -> None:
        """
        Send alert email with exception information.

        :param exception: the exception
        :param task: task related to the exception
        """
        _email_alert(task_instance=self, exception=exception, task=task)

    def set_duration(self) -> None:
        """Set task instance duration."""
        _set_duration(task_instance=self)

    @provide_session
    def xcom_push(
        self,
        key: str,
        value: Any,
        execution_date: datetime | None = None,
        session: Session = NEW_SESSION,
    ) -> None:
        """
        Make an XCom available for tasks to pull.

        :param key: Key to store the value under.
        :param value: Value to store. What types are possible depends on whether
            ``enable_xcom_pickling`` is true or not. If so, this can be any
            picklable object; only be JSON-serializable may be used otherwise.
        :param execution_date: Deprecated parameter that has no effect.
        """
        if execution_date is not None:
            self_execution_date = self.get_dagrun(session).execution_date
            if execution_date < self_execution_date:
                raise ValueError(
                    f"execution_date can not be in the past (current execution_date is "
                    f"{self_execution_date}; received {execution_date})"
                )
            elif execution_date is not None:
                message = "Passing 'execution_date' to 'TaskInstance.xcom_push()' is deprecated."
                warnings.warn(message, RemovedInAirflow3Warning, stacklevel=3)

        XCom.set(
            key=key,
            value=value,
            task_id=self.task_id,
            dag_id=self.dag_id,
            run_id=self.run_id,
            map_index=self.map_index,
            session=session,
        )

    @provide_session
    def xcom_pull(
        self,
        task_ids: str | Iterable[str] | None = None,
        dag_id: str | None = None,
        key: str = XCOM_RETURN_KEY,
        include_prior_dates: bool = False,
        session: Session = NEW_SESSION,
        *,
        map_indexes: int | Iterable[int] | None = None,
        default: Any = None,
    ) -> Any:
        """
        Pull XComs that optionally meet certain criteria.

        :param key: A key for the XCom. If provided, only XComs with matching
            keys will be returned. The default key is ``'return_value'``, also
            available as constant ``XCOM_RETURN_KEY``. This key is automatically
            given to XComs returned by tasks (as opposed to being pushed
            manually). To remove the filter, pass *None*.
        :param task_ids: Only XComs from tasks with matching ids will be
            pulled. Pass *None* to remove the filter.
        :param dag_id: If provided, only pulls XComs from this DAG. If *None*
            (default), the DAG of the calling task is used.
        :param map_indexes: If provided, only pull XComs with matching indexes.
            If *None* (default), this is inferred from the task(s) being pulled
            (see below for details).
        :param include_prior_dates: If False, only XComs from the current
            execution_date are returned. If *True*, XComs from previous dates
            are returned as well.

        When pulling one single task (``task_id`` is *None* or a str) without
        specifying ``map_indexes``, the return value is inferred from whether
        the specified task is mapped. If not, value from the one single task
        instance is returned. If the task to pull is mapped, an iterator (not a
        list) yielding XComs from mapped task instances is returned. In either
        case, ``default`` (*None* if not specified) is returned if no matching
        XComs are found.

        When pulling multiple tasks (i.e. either ``task_id`` or ``map_index`` is
        a non-str iterable), a list of matching XComs is returned. Elements in
        the list is ordered by item ordering in ``task_id`` and ``map_index``.
        """
        return _xcom_pull(
            ti=self,
            task_ids=task_ids,
            dag_id=dag_id,
            key=key,
            include_prior_dates=include_prior_dates,
            session=session,
            map_indexes=map_indexes,
            default=default,
        )

    @provide_session
    def get_num_running_task_instances(self, session: Session, same_dagrun: bool = False) -> int:
        """Return Number of running TIs from the DB."""
        # .count() is inefficient
        num_running_task_instances_query = session.query(func.count()).filter(
            TaskInstance.dag_id == self.dag_id,
            TaskInstance.task_id == self.task_id,
            TaskInstance.state == TaskInstanceState.RUNNING,
        )
        if same_dagrun:
            num_running_task_instances_query = num_running_task_instances_query.filter(
                TaskInstance.run_id == self.run_id
            )
        return num_running_task_instances_query.scalar()

    def init_run_context(self, raw: bool = False) -> None:
        """Set the log context."""
        self.raw = raw
        self._set_context(self)

    @staticmethod
    def filter_for_tis(tis: Iterable[TaskInstance | TaskInstanceKey]) -> BooleanClauseList | None:
        """Return SQLAlchemy filter to query selected task instances."""
        # DictKeys type, (what we often pass here from the scheduler) is not directly indexable :(
        # Or it might be a generator, but we need to be able to iterate over it more than once
        tis = list(tis)

        if not tis:
            return None

        first = tis[0]

        dag_id = first.dag_id
        run_id = first.run_id
        map_index = first.map_index
        first_task_id = first.task_id

        # pre-compute the set of dag_id, run_id, map_indices and task_ids
        dag_ids, run_ids, map_indices, task_ids = set(), set(), set(), set()
        for t in tis:
            dag_ids.add(t.dag_id)
            run_ids.add(t.run_id)
            map_indices.add(t.map_index)
            task_ids.add(t.task_id)

        # Common path optimisations: when all TIs are for the same dag_id and run_id, or same dag_id
        # and task_id -- this can be over 150x faster for huge numbers of TIs (20k+)
        if dag_ids == {dag_id} and run_ids == {run_id} and map_indices == {map_index}:
            return and_(
                TaskInstance.dag_id == dag_id,
                TaskInstance.run_id == run_id,
                TaskInstance.map_index == map_index,
                TaskInstance.task_id.in_(task_ids),
            )
        if dag_ids == {dag_id} and task_ids == {first_task_id} and map_indices == {map_index}:
            return and_(
                TaskInstance.dag_id == dag_id,
                TaskInstance.run_id.in_(run_ids),
                TaskInstance.map_index == map_index,
                TaskInstance.task_id == first_task_id,
            )
        if dag_ids == {dag_id} and run_ids == {run_id} and task_ids == {first_task_id}:
            return and_(
                TaskInstance.dag_id == dag_id,
                TaskInstance.run_id == run_id,
                TaskInstance.map_index.in_(map_indices),
                TaskInstance.task_id == first_task_id,
            )

        filter_condition = []
        # create 2 nested groups, both primarily grouped by dag_id and run_id,
        # and in the nested group 1 grouped by task_id the other by map_index.
        task_id_groups: dict[tuple, dict[Any, list[Any]]] = defaultdict(lambda: defaultdict(list))
        map_index_groups: dict[tuple, dict[Any, list[Any]]] = defaultdict(lambda: defaultdict(list))
        for t in tis:
            task_id_groups[(t.dag_id, t.run_id)][t.task_id].append(t.map_index)
            map_index_groups[(t.dag_id, t.run_id)][t.map_index].append(t.task_id)

        # this assumes that most dags have dag_id as the largest grouping, followed by run_id. even
        # if its not, this is still  a significant optimization over querying for every single tuple key
        for cur_dag_id, cur_run_id in itertools.product(dag_ids, run_ids):
            # we compare the group size between task_id and map_index and use the smaller group
            dag_task_id_groups = task_id_groups[(cur_dag_id, cur_run_id)]
            dag_map_index_groups = map_index_groups[(cur_dag_id, cur_run_id)]

            if len(dag_task_id_groups) <= len(dag_map_index_groups):
                for cur_task_id, cur_map_indices in dag_task_id_groups.items():
                    filter_condition.append(
                        and_(
                            TaskInstance.dag_id == cur_dag_id,
                            TaskInstance.run_id == cur_run_id,
                            TaskInstance.task_id == cur_task_id,
                            TaskInstance.map_index.in_(cur_map_indices),
                        )
                    )
            else:
                for cur_map_index, cur_task_ids in dag_map_index_groups.items():
                    filter_condition.append(
                        and_(
                            TaskInstance.dag_id == cur_dag_id,
                            TaskInstance.run_id == cur_run_id,
                            TaskInstance.task_id.in_(cur_task_ids),
                            TaskInstance.map_index == cur_map_index,
                        )
                    )

        return or_(*filter_condition)

    @classmethod
    def ti_selector_condition(cls, vals: Collection[str | tuple[str, int]]) -> ColumnOperators:
        """
        Build an SQLAlchemy filter for a list of task_ids or tuples of (task_id,map_index).

        :meta private:
        """
        # Compute a filter for TI.task_id and TI.map_index based on input values
        # For each item, it will either be a task_id, or (task_id, map_index)
        task_id_only = [v for v in vals if isinstance(v, str)]
        with_map_index = [v for v in vals if not isinstance(v, str)]

        filters: list[ColumnOperators] = []
        if task_id_only:
            filters.append(cls.task_id.in_(task_id_only))
        if with_map_index:
            filters.append(tuple_in_condition((cls.task_id, cls.map_index), with_map_index))

        if not filters:
            return false()
        if len(filters) == 1:
            return filters[0]
        return or_(*filters)

    @classmethod
    @internal_api_call
    @provide_session
    def _schedule_downstream_tasks(
        cls,
        ti: TaskInstance | TaskInstancePydantic,
        session: Session = NEW_SESSION,
        max_tis_per_query: int | None = None,
    ):
        from sqlalchemy.exc import OperationalError

        from airflow.models.dagrun import DagRun

        try:
            # Re-select the row with a lock
            dag_run = with_row_locks(
                session.query(DagRun).filter_by(
                    dag_id=ti.dag_id,
                    run_id=ti.run_id,
                ),
                session=session,
                skip_locked=True,
            ).one_or_none()

            if not dag_run:
                cls.logger().debug("Skip locked rows, rollback")
                session.rollback()
                return

            task = ti.task
            if TYPE_CHECKING:
                assert task
                assert task.dag

            # Get a partial DAG with just the specific tasks we want to examine.
            # In order for dep checks to work correctly, we include ourself (so
            # TriggerRuleDep can check the state of the task we just executed).
            partial_dag = task.dag.partial_subset(
                task.downstream_task_ids,
                include_downstream=True,
                include_upstream=False,
                include_direct_upstream=True,
            )

            dag_run.dag = partial_dag
            info = dag_run.task_instance_scheduling_decisions(session)

            skippable_task_ids = {
                task_id for task_id in partial_dag.task_ids if task_id not in task.downstream_task_ids
            }

            schedulable_tis = [
                ti
                for ti in info.schedulable_tis
                if ti.task_id not in skippable_task_ids
                and not (
                    ti.task.inherits_from_empty_operator
                    and not ti.task.on_execute_callback
                    and not ti.task.on_success_callback
                    and not ti.task.outlets
                )
            ]
            for schedulable_ti in schedulable_tis:
                if getattr(schedulable_ti, "task", None) is None:
                    schedulable_ti.task = task.dag.get_task(schedulable_ti.task_id)

            num = dag_run.schedule_tis(schedulable_tis, session=session, max_tis_per_query=max_tis_per_query)
            cls.logger().info("%d downstream tasks scheduled from follow-on schedule check", num)

            session.flush()

        except OperationalError as e:
            # Any kind of DB error here is _non fatal_ as this block is just an optimisation.
            cls.logger().warning(
                "Skipping mini scheduling run due to exception: %s",
                e.statement,
                exc_info=True,
            )
            session.rollback()

    @provide_session
    def schedule_downstream_tasks(self, session: Session = NEW_SESSION, max_tis_per_query: int | None = None):
        """
        Schedule downstream tasks of this task instance.

        :meta: private
        """
        return TaskInstance._schedule_downstream_tasks(
            ti=self, session=session, max_tis_per_query=max_tis_per_query
        )

    def get_relevant_upstream_map_indexes(
        self,
        upstream: Operator,
        ti_count: int | None,
        *,
        session: Session,
    ) -> int | range | None:
        """
        Infer the map indexes of an upstream "relevant" to this ti.

        The bulk of the logic mainly exists to solve the problem described by
        the following example, where 'val' must resolve to different values,
        depending on where the reference is being used::

            @task
            def this_task(v):  # This is self.task.
                return v * 2


            @task_group
            def tg1(inp):
                val = upstream(inp)  # This is the upstream task.
                this_task(val)  # When inp is 1, val here should resolve to 2.
                return val


            # This val is the same object returned by tg1.
            val = tg1.expand(inp=[1, 2, 3])


            @task_group
            def tg2(inp):
                another_task(inp, val)  # val here should resolve to [2, 4, 6].


            tg2.expand(inp=["a", "b"])

        The surrounding mapped task groups of ``upstream`` and ``self.task`` are
        inspected to find a common "ancestor". If such an ancestor is found,
        we need to return specific map indexes to pull a partial value from
        upstream XCom.

        :param upstream: The referenced upstream task.
        :param ti_count: The total count of task instance this task was expanded
            by the scheduler, i.e. ``expanded_ti_count`` in the template context.
        :return: Specific map index or map indexes to pull, or ``None`` if we
            want to "whole" return value (i.e. no mapped task groups involved).
        """
        if TYPE_CHECKING:
            assert self.task

        # This value should never be None since we already know the current task
        # is in a mapped task group, and should have been expanded, despite that,
        # we need to check that it is not None to satisfy Mypy.
        # But this value can be 0 when we expand an empty list, for that it is
        # necessary to check that ti_count is not 0 to avoid dividing by 0.
        if not ti_count:
            return None

        # Find the innermost common mapped task group between the current task
        # If the current task and the referenced task does not have a common
        # mapped task group, the two are in different task mapping contexts
        # (like another_task above), and we should use the "whole" value.
        common_ancestor = _find_common_ancestor_mapped_group(self.task, upstream)
        if common_ancestor is None:
            return None

        # At this point we know the two tasks share a mapped task group, and we
        # should use a "partial" value. Let's break down the mapped ti count
        # between the ancestor and further expansion happened inside it.
        ancestor_ti_count = common_ancestor.get_mapped_ti_count(self.run_id, session=session)
        ancestor_map_index = self.map_index * ancestor_ti_count // ti_count

        # If the task is NOT further expanded inside the common ancestor, we
        # only want to reference one single ti. We must walk the actual DAG,
        # and "ti_count == ancestor_ti_count" does not work, since the further
        # expansion may be of length 1.
        if not _is_further_mapped_inside(upstream, common_ancestor):
            return ancestor_map_index

        # Otherwise we need a partial aggregation for values from selected task
        # instances in the ancestor's expansion context.
        further_count = ti_count // ancestor_ti_count
        map_index_start = ancestor_map_index * further_count
        return range(map_index_start, map_index_start + further_count)

    def clear_db_references(self, session: Session):
        """
        Clear db tables that have a reference to this instance.

        :param session: ORM Session

        :meta private:
        """
        from airflow.models.renderedtifields import RenderedTaskInstanceFields

        tables: list[type[TaskInstanceDependencies]] = [
            TaskFail,
            TaskInstanceNote,
            TaskReschedule,
            XCom,
            RenderedTaskInstanceFields,
            TaskMap,
        ]
        for table in tables:
            session.execute(
                delete(table).where(
                    table.dag_id == self.dag_id,
                    table.task_id == self.task_id,
                    table.run_id == self.run_id,
                    table.map_index == self.map_index,
                )
            )


def _find_common_ancestor_mapped_group(node1: Operator, node2: Operator) -> MappedTaskGroup | None:
    """Given two operators, find their innermost common mapped task group."""
    if node1.dag is None or node2.dag is None or node1.dag_id != node2.dag_id:
        return None
    parent_group_ids = {g.group_id for g in node1.iter_mapped_task_groups()}
    common_groups = (g for g in node2.iter_mapped_task_groups() if g.group_id in parent_group_ids)
    return next(common_groups, None)


def _is_further_mapped_inside(operator: Operator, container: TaskGroup) -> bool:
    """Whether given operator is *further* mapped inside a task group."""
    if isinstance(operator, MappedOperator):
        return True
    task_group = operator.task_group
    while task_group is not None and task_group.group_id != container.group_id:
        if isinstance(task_group, MappedTaskGroup):
            return True
        task_group = task_group.parent_group
    return False


# State of the task instance.
# Stores string version of the task state.
TaskInstanceStateType = Tuple[TaskInstanceKey, TaskInstanceState]


class SimpleTaskInstance:
    """
    Simplified Task Instance.

    Used to send data between processes via Queues.
    """

    def __init__(
        self,
        dag_id: str,
        task_id: str,
        run_id: str,
        start_date: datetime | None,
        end_date: datetime | None,
        try_number: int,
        map_index: int,
        state: str,
        executor: str | None,
        executor_config: Any,
        pool: str,
        queue: str,
        key: TaskInstanceKey,
        run_as_user: str | None = None,
        priority_weight: int | None = None,
    ):
        self.dag_id = dag_id
        self.task_id = task_id
        self.run_id = run_id
        self.map_index = map_index
        self.start_date = start_date
        self.end_date = end_date
        self.try_number = try_number
        self.state = state
        self.executor = executor
        self.executor_config = executor_config
        self.run_as_user = run_as_user
        self.pool = pool
        self.priority_weight = priority_weight
        self.queue = queue
        self.key = key

    def __eq__(self, other):
        if isinstance(other, self.__class__):
            return self.__dict__ == other.__dict__
        return NotImplemented

    def as_dict(self):
        warnings.warn(
            "This method is deprecated. Use BaseSerialization.serialize.",
            RemovedInAirflow3Warning,
            stacklevel=2,
        )
        new_dict = dict(self.__dict__)
        for key in new_dict:
            if key in ["start_date", "end_date"]:
                val = new_dict[key]
                if not val or isinstance(val, str):
                    continue
                new_dict.update({key: val.isoformat()})
        return new_dict

    @classmethod
    def from_ti(cls, ti: TaskInstance) -> SimpleTaskInstance:
        return cls(
            dag_id=ti.dag_id,
            task_id=ti.task_id,
            run_id=ti.run_id,
            map_index=ti.map_index,
            start_date=ti.start_date,
            end_date=ti.end_date,
            try_number=ti.try_number,
            state=ti.state,
            executor=ti.executor,
            executor_config=ti.executor_config,
            pool=ti.pool,
            queue=ti.queue,
            key=ti.key,
            run_as_user=ti.run_as_user if hasattr(ti, "run_as_user") else None,
            priority_weight=ti.priority_weight if hasattr(ti, "priority_weight") else None,
        )

    @classmethod
    def from_dict(cls, obj_dict: dict) -> SimpleTaskInstance:
        warnings.warn(
            "This method is deprecated. Use BaseSerialization.deserialize.",
            RemovedInAirflow3Warning,
            stacklevel=2,
        )
        ti_key = TaskInstanceKey(*obj_dict.pop("key"))
        start_date = None
        end_date = None
        start_date_str: str | None = obj_dict.pop("start_date")
        end_date_str: str | None = obj_dict.pop("end_date")
        if start_date_str:
            start_date = timezone.parse(start_date_str)
        if end_date_str:
            end_date = timezone.parse(end_date_str)
        return cls(**obj_dict, start_date=start_date, end_date=end_date, key=ti_key)


class TaskInstanceNote(TaskInstanceDependencies):
    """For storage of arbitrary notes concerning the task instance."""

    __tablename__ = "task_instance_note"

    user_id = Column(Integer, ForeignKey("ab_user.id", name="task_instance_note_user_fkey"), nullable=True)
    task_id = Column(StringID(), primary_key=True, nullable=False)
    dag_id = Column(StringID(), primary_key=True, nullable=False)
    run_id = Column(StringID(), primary_key=True, nullable=False)
    map_index = Column(Integer, primary_key=True, nullable=False)
    content = Column(String(1000).with_variant(Text(1000), "mysql"))
    created_at = Column(UtcDateTime, default=timezone.utcnow, nullable=False)
    updated_at = Column(UtcDateTime, default=timezone.utcnow, onupdate=timezone.utcnow, nullable=False)

    task_instance = relationship("TaskInstance", back_populates="task_instance_note")

    __table_args__ = (
        PrimaryKeyConstraint("task_id", "dag_id", "run_id", "map_index", name="task_instance_note_pkey"),
        ForeignKeyConstraint(
            (dag_id, task_id, run_id, map_index),
            [
                "task_instance.dag_id",
                "task_instance.task_id",
                "task_instance.run_id",
                "task_instance.map_index",
            ],
            name="task_instance_note_ti_fkey",
            ondelete="CASCADE",
        ),
    )

    def __init__(self, content, user_id=None):
        self.content = content
        self.user_id = user_id

    def __repr__(self):
        prefix = f"<{self.__class__.__name__}: {self.dag_id}.{self.task_id} {self.run_id}"
        if self.map_index != -1:
            prefix += f" map_index={self.map_index}"
        return prefix + ">"


STATICA_HACK = True
globals()["kcah_acitats"[::-1].upper()] = False
if STATICA_HACK:  # pragma: no cover
    from airflow.jobs.job import Job

    TaskInstance.queued_by_job = relationship(Job)<|MERGE_RESOLUTION|>--- conflicted
+++ resolved
@@ -2912,139 +2912,6 @@
         if TYPE_CHECKING:
             assert self.task
 
-<<<<<<< HEAD
-        self.test_mode = test_mode
-        self.refresh_from_task(self.task, pool_override=pool)
-        self.refresh_from_db(session=session)
-
-        self.job_id = job_id
-        self.hostname = get_hostname()
-        self.pid = os.getpid()
-        if not test_mode:
-            session.merge(self)
-            session.commit()
-        actual_start_date = timezone.utcnow()
-        Stats.incr(f"ti.start.{self.task.dag_id}.{self.task.task_id}", tags=self.stats_tags)
-        # Same metric with tagging
-        Stats.incr("ti.start", tags=self.stats_tags)
-        # Initialize final state counters at zero
-        for state in State.task_states:
-            Stats.incr(
-                f"ti.finish.{self.task.dag_id}.{self.task.task_id}.{state}",
-                count=0,
-                tags=self.stats_tags,
-            )
-            # Same metric with tagging
-            Stats.incr(
-                "ti.finish",
-                count=0,
-                tags={**self.stats_tags, "state": str(state)},
-            )
-        with set_current_task_instance_session(session=session):
-            self.task = self.task.prepare_for_execution()
-            context = self.get_template_context(ignore_param_exceptions=False)
-
-            try:
-                if not mark_success:
-                    self._execute_task_with_callbacks(context, test_mode, session=session)
-                if not test_mode:
-                    self.refresh_from_db(lock_for_update=True, session=session)
-                self.state = TaskInstanceState.SUCCESS
-            except TaskDeferred as defer:
-                # The task has signalled it wants to defer execution based on
-                # a trigger.
-                if raise_on_defer:
-                    raise
-                self.defer_task(defer=defer, session=session)
-                self.log.info(
-                    "Pausing task as DEFERRED. dag_id=%s, task_id=%s, run_id=%s, execution_date=%s, start_date=%s",
-                    self.dag_id,
-                    self.task_id,
-                    self.run_id,
-                    _date_or_empty(task_instance=self, attr="execution_date"),
-                    _date_or_empty(task_instance=self, attr="start_date"),
-                )
-                if not test_mode:
-                    session.add(Log(self.state, self))
-                    session.merge(self)
-                    session.commit()
-                return TaskReturnCode.DEFERRED
-            except AirflowSkipException as e:
-                # Recording SKIP
-                # log only if exception has any arguments to prevent log flooding
-                if e.args:
-                    self.log.info(e)
-                if not test_mode:
-                    self.refresh_from_db(lock_for_update=True, session=session)
-                _run_finished_callback(callbacks=self.task.on_skipped_callback, context=context)
-                session.commit()
-                self.state = TaskInstanceState.SKIPPED
-            except AirflowRescheduleException as reschedule_exception:
-                self._handle_reschedule(actual_start_date, reschedule_exception, test_mode, session=session)
-                session.commit()
-                return None
-            except (AirflowFailException, AirflowSensorTimeout) as e:
-                # If AirflowFailException is raised, task should not retry.
-                # If a sensor in reschedule mode reaches timeout, task should not retry.
-                self.handle_failure(e, test_mode, context, force_fail=True, session=session)
-                session.commit()
-                raise
-            except (AirflowTaskTimeout, AirflowException, AirflowTaskTerminated) as e:
-                if not test_mode:
-                    self.refresh_from_db(lock_for_update=True, session=session)
-                # for case when task is marked as success/failed externally
-                # or dagrun timed out and task is marked as skipped
-                # current behavior doesn't hit the callbacks
-                if self.state in State.finished:
-                    self.clear_next_method_args()
-                    session.merge(self)
-                    session.commit()
-                    return None
-                else:
-                    self.handle_failure(e, test_mode, context, session=session)
-                    session.commit()
-                    raise
-            except SystemExit as e:
-                # We have already handled SystemExit with success codes (0 and None) in the `_execute_task`.
-                # Therefore, here we must handle only error codes.
-                msg = f"Task failed due to SystemExit({e.code})"
-                self.handle_failure(msg, test_mode, context, session=session)
-                session.commit()
-                raise AirflowException(msg)
-            except BaseException as e:
-                self.handle_failure(e, test_mode, context, session=session)
-                session.commit()
-                raise
-            finally:
-                Stats.incr(f"ti.finish.{self.dag_id}.{self.task_id}.{self.state}", tags=self.stats_tags)
-                # Same metric with tagging
-                Stats.incr("ti.finish", tags={**self.stats_tags, "state": str(self.state)})
-
-            # Recording SKIPPED or SUCCESS
-            self.clear_next_method_args()
-            self.end_date = timezone.utcnow()
-            _log_state(task_instance=self)
-            self.set_duration()
-
-            # run on_success_callback before db committing
-            # otherwise, the LocalTaskJob sees the state is changed to `success`,
-            # but the task_runner is still running, LocalTaskJob then treats the state is set externally!
-            _run_finished_callback(callbacks=self.task.on_success_callback, context=context)
-
-            if not test_mode:
-                session.add(Log(self.state, self))
-                session.merge(self).task = self.task
-                if self.state == TaskInstanceState.SUCCESS:
-                    self._register_dataset_changes(session=session)
-
-                session.commit()
-                if self.state == TaskInstanceState.SUCCESS:
-                    get_listener_manager().hook.on_task_instance_success(
-                        previous_state=TaskInstanceState.RUNNING, task_instance=self, session=session
-                    )
-
-            return None
-=======
         return _run_raw_task(
             ti=self,
             mark_success=mark_success,
@@ -3054,7 +2921,6 @@
             raise_on_defer=raise_on_defer,
             session=session,
         )
->>>>>>> 17b792d8
 
     def _register_dataset_changes(self, *, events: OutletEventAccessors, session: Session) -> None:
         if TYPE_CHECKING:
@@ -3164,12 +3030,7 @@
                     self.rendered_map_index = _render_map_index(context, jinja_env=jinja_env)
 
             # Run post_execute callback
-<<<<<<< HEAD
-            # Is never MappedOperator at this point
-            self.task.post_execute(context=context, result=result)  # type: ignore[union-attr]
-=======
             self.task.post_execute(context=context, result=result)
->>>>>>> 17b792d8
 
         Stats.incr(f"operator_successes_{self.task.task_type}", tags=self.stats_tags)
         # Same metric with tagging
