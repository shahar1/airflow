# Licensed to the Apache Software Foundation (ASF) under one
# or more contributor license agreements.  See the NOTICE file
# distributed with this work for additional information
# regarding copyright ownership.  The ASF licenses this file
# to you under the Apache License, Version 2.0 (the
# "License"); you may not use this file except in compliance
# with the License.  You may obtain a copy of the License at
#
#   http://www.apache.org/licenses/LICENSE-2.0
#
# Unless required by applicable law or agreed to in writing,
# software distributed under the License is distributed on an
# "AS IS" BASIS, WITHOUT WARRANTIES OR CONDITIONS OF ANY
# KIND, either express or implied.  See the License for the
# specific language governing permissions and limitations
# under the License.
from __future__ import annotations

import contextlib
import json
import uuid
from typing import TYPE_CHECKING, Any, TypeVar
from urllib.parse import urlsplit

import fsspec.utils

from airflow.compat.functools import cache
from airflow.configuration import conf
from airflow.io.path import ObjectStoragePath
from airflow.models.xcom import BaseXCom
from airflow.utils.json import XComDecoder, XComEncoder

if TYPE_CHECKING:
    from sqlalchemy.orm import Session

    from airflow.models import XCom

T = TypeVar("T")

SECTION = "common.io"


def _is_relative_to(o: ObjectStoragePath, other: ObjectStoragePath) -> bool:
    """
    Return whether or not this path is relative to the other path.

    This is a port of the pathlib.Path.is_relative_to method. It is not available in python 3.8.
    """
    if hasattr(o, "is_relative_to"):
        return o.is_relative_to(other)

    try:
        o.relative_to(other)
        return True
    except ValueError:
        return False


def _get_compression_suffix(compression: str) -> str:
    """
    Return the compression suffix for the given compression.

    :raises ValueError: if the compression is not supported
    """
    for suffix, c in fsspec.utils.compressions.items():
        if c == compression:
            return suffix

    raise ValueError(f"Compression {compression} is not supported. Make sure it is installed.")


<<<<<<< HEAD
class XComObjectStorageBackend(BaseXCom):
    """XCom backend that stores data in an object store or database depending on the size of the data.
=======
@cache
def _get_base_path() -> ObjectStoragePath:
    return ObjectStoragePath(conf.get_mandatory_value(SECTION, "xcom_objectstorage_path"))


@cache
def _get_compression() -> str | None:
    return conf.get(SECTION, "xcom_objectstorage_compression", fallback=None) or None


@cache
def _get_threshold() -> int:
    return conf.getint(SECTION, "xcom_objectstorage_threshold", fallback=-1)


class XComObjectStorageBackend(BaseXCom):
    """
    XCom backend that stores data in an object store or database depending on the size of the data.
>>>>>>> 17b792d8

    If the value is larger than the configured threshold, it will be stored in an object store.
    Otherwise, it will be stored in the database. If it is stored in an object store, the path
    to the object in the store will be returned and saved in the database (by BaseXCom). Otherwise, the value
    itself will be returned and thus saved in the database.
    """

    @staticmethod
    def _get_full_path(data: str) -> ObjectStoragePath:
        """
        Get the path from stored value.

        :raises ValueError: if the key is not relative to the configured path
        :raises TypeError: if the url is not a valid url or cannot be split
        """
        p = _get_base_path()

        # normalize the path
        try:
            url = urlsplit(data)
        except AttributeError:
            raise TypeError(f"Not a valid url: {data}") from None

        if url.scheme:
            if not _is_relative_to(ObjectStoragePath(data), p):
                raise ValueError(f"Invalid key: {data}")
            return p / data.replace(str(p), "", 1).lstrip("/")

        raise ValueError(f"Not a valid url: {data}")

    @staticmethod
    def serialize_value(
        value: T,
        *,
        key: str | None = None,
        task_id: str | None = None,
        dag_id: str | None = None,
        run_id: str | None = None,
        map_index: int | None = None,
    ) -> bytes | str:
        # we will always serialize ourselves and not by BaseXCom as the deserialize method
        # from BaseXCom accepts only XCom objects and not the value directly
        s_val = json.dumps(value, cls=XComEncoder).encode("utf-8")

        if compression := _get_compression():
            suffix = f".{_get_compression_suffix(compression)}"
        else:
            suffix = ""

        threshold = _get_threshold()
        if threshold < 0 or len(s_val) < threshold:  # Either no threshold or value is small enough.
            return s_val

        base_path = _get_base_path()
        while True:  # Safeguard against collisions.
            p = base_path.joinpath(dag_id, run_id, task_id, f"{uuid.uuid4()}{suffix}")
            if not p.exists():
                break
        p.parent.mkdir(parents=True, exist_ok=True)

        with p.open(mode="wb", compression=compression) as f:
            f.write(s_val)
        return BaseXCom.serialize_value(str(p))

    @staticmethod
    def deserialize_value(result: XCom) -> Any:
        """
        Deserializes the value from the database or object storage.

        Compression is inferred from the file extension.
        """
        data = BaseXCom.deserialize_value(result)
        try:
<<<<<<< HEAD
            p = ObjectStoragePath(path) / XComObjectStorageBackend._get_key(data)
            return json.load(p.open(mode="rb", compression="infer"), cls=XComDecoder)
        except TypeError:
=======
            path = XComObjectStorageBackend._get_full_path(data)
        except (TypeError, ValueError):  # Likely value stored directly in the database.
>>>>>>> 17b792d8
            return data
        try:
            with path.open(mode="rb", compression="infer") as f:
                return json.load(f, cls=XComDecoder)
        except (TypeError, ValueError):
            return data

    @staticmethod
    def purge(xcom: XCom, session: Session) -> None:
<<<<<<< HEAD
        path = conf.get(SECTION, "xcom_objectstorage_path", fallback="")
        if isinstance(xcom.value, str):
            try:
                p = ObjectStoragePath(path) / XComObjectStorageBackend._get_key(xcom.value)
                p.unlink(missing_ok=True)
            except TypeError:
                pass
            except ValueError:
                pass
=======
        if not isinstance(xcom.value, str):
            return
        with contextlib.suppress(TypeError, ValueError):
            XComObjectStorageBackend._get_full_path(xcom.value).unlink(missing_ok=True)
>>>>>>> 17b792d8
<|MERGE_RESOLUTION|>--- conflicted
+++ resolved
@@ -69,10 +69,6 @@
     raise ValueError(f"Compression {compression} is not supported. Make sure it is installed.")
 
 
-<<<<<<< HEAD
-class XComObjectStorageBackend(BaseXCom):
-    """XCom backend that stores data in an object store or database depending on the size of the data.
-=======
 @cache
 def _get_base_path() -> ObjectStoragePath:
     return ObjectStoragePath(conf.get_mandatory_value(SECTION, "xcom_objectstorage_path"))
@@ -91,7 +87,6 @@
 class XComObjectStorageBackend(BaseXCom):
     """
     XCom backend that stores data in an object store or database depending on the size of the data.
->>>>>>> 17b792d8
 
     If the value is larger than the configured threshold, it will be stored in an object store.
     Otherwise, it will be stored in the database. If it is stored in an object store, the path
@@ -165,14 +160,8 @@
         """
         data = BaseXCom.deserialize_value(result)
         try:
-<<<<<<< HEAD
-            p = ObjectStoragePath(path) / XComObjectStorageBackend._get_key(data)
-            return json.load(p.open(mode="rb", compression="infer"), cls=XComDecoder)
-        except TypeError:
-=======
             path = XComObjectStorageBackend._get_full_path(data)
         except (TypeError, ValueError):  # Likely value stored directly in the database.
->>>>>>> 17b792d8
             return data
         try:
             with path.open(mode="rb", compression="infer") as f:
@@ -182,19 +171,7 @@
 
     @staticmethod
     def purge(xcom: XCom, session: Session) -> None:
-<<<<<<< HEAD
-        path = conf.get(SECTION, "xcom_objectstorage_path", fallback="")
-        if isinstance(xcom.value, str):
-            try:
-                p = ObjectStoragePath(path) / XComObjectStorageBackend._get_key(xcom.value)
-                p.unlink(missing_ok=True)
-            except TypeError:
-                pass
-            except ValueError:
-                pass
-=======
         if not isinstance(xcom.value, str):
             return
         with contextlib.suppress(TypeError, ValueError):
-            XComObjectStorageBackend._get_full_path(xcom.value).unlink(missing_ok=True)
->>>>>>> 17b792d8
+            XComObjectStorageBackend._get_full_path(xcom.value).unlink(missing_ok=True)