--- conflicted
+++ resolved
@@ -42,15 +42,11 @@
     """
 
     def __init__(
-<<<<<<< HEAD
-        self, job_names: list[str], project_id: str = PROVIDE_PROJECT_ID, poll_interval: int = 10
-=======
         self,
         job_names: list[str],
         project_id: str = PROVIDE_PROJECT_ID,
         poll_interval: int = 10,
         gcp_conn_id: str = "google_cloud_default",
->>>>>>> 17b792d8
     ) -> None:
         super().__init__()
         self.project_id = project_id
