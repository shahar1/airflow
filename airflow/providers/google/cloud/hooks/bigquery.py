--- conflicted
+++ resolved
@@ -72,16 +72,7 @@
     GoogleBaseHook,
     get_field,
 )
-<<<<<<< HEAD
-
-try:
-    from airflow.utils.hashlib_wrapper import md5
-except ModuleNotFoundError:
-    # Remove when Airflow providers min Airflow version is "2.7.0"
-    from hashlib import md5
-=======
 from airflow.utils.hashlib_wrapper import md5
->>>>>>> 17b792d8
 from airflow.utils.helpers import convert_camel_to_snake
 from airflow.utils.log.logging_mixin import LoggingMixin
 
@@ -216,12 +207,8 @@
         return build("bigquery", "v2", http=http_authorized, cache_discovery=False)
 
     def get_client(self, project_id: str = PROVIDE_PROJECT_ID, location: str | None = None) -> Client:
-<<<<<<< HEAD
-        """Get an authenticated BigQuery Client.
-=======
         """
         Get an authenticated BigQuery Client.
->>>>>>> 17b792d8
 
         :param project_id: Project ID for the project which the client acts on behalf of.
         :param location: Default location for jobs / datasets / tables.
@@ -1038,12 +1025,8 @@
     def patch_dataset(
         self, dataset_id: str, dataset_resource: dict, project_id: str = PROVIDE_PROJECT_ID
     ) -> dict:
-<<<<<<< HEAD
-        """Patches information in an existing dataset.
-=======
         """
         Patches information in an existing dataset.
->>>>>>> 17b792d8
 
         It only replaces fields that are provided in the submitted dataset resource.
 
@@ -1180,12 +1163,8 @@
 
     @GoogleBaseHook.fallback_to_default_project_id
     def get_dataset(self, dataset_id: str, project_id: str = PROVIDE_PROJECT_ID) -> Dataset:
-<<<<<<< HEAD
-        """Fetch the dataset referenced by *dataset_id*.
-=======
         """
         Fetch the dataset referenced by *dataset_id*.
->>>>>>> 17b792d8
 
         :param dataset_id: The BigQuery Dataset ID
         :param project_id: The Google Cloud Project ID
@@ -1444,12 +1423,8 @@
 
     @GoogleBaseHook.fallback_to_default_project_id
     def get_schema(self, dataset_id: str, table_id: str, project_id: str = PROVIDE_PROJECT_ID) -> dict:
-<<<<<<< HEAD
-        """Get the schema for a given dataset and table.
-=======
         """
         Get the schema for a given dataset and table.
->>>>>>> 17b792d8
 
         .. seealso:: https://cloud.google.com/bigquery/docs/reference/v2/tables#resource
 
@@ -3456,11 +3431,7 @@
 
     async def _get_job(
         self, job_id: str | None, project_id: str = PROVIDE_PROJECT_ID, location: str | None = None
-<<<<<<< HEAD
-    ) -> CopyJob | QueryJob | LoadJob | ExtractJob | UnknownJob:
-=======
     ) -> BigQueryJob | UnknownJob:
->>>>>>> 17b792d8
         """
         Get BigQuery job by its ID, project ID and location.
 
