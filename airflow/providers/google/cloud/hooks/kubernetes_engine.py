--- conflicted
+++ resolved
@@ -158,12 +158,8 @@
         return self.get_conn()
 
     def wait_for_operation(self, operation: Operation, project_id: str = PROVIDE_PROJECT_ID) -> Operation:
-<<<<<<< HEAD
-        """Continuously fetch the status from Google Cloud.
-=======
         """
         Continuously fetch the status from Google Cloud.
->>>>>>> 17b792d8
 
         This is done until the given operation completes, or raises an error.
 
@@ -183,12 +179,8 @@
         return operation
 
     def get_operation(self, operation_name: str, project_id: str = PROVIDE_PROJECT_ID) -> Operation:
-<<<<<<< HEAD
-        """Get an operation from Google Cloud.
-=======
         """
         Get an operation from Google Cloud.
->>>>>>> 17b792d8
 
         :param operation_name: Name of operation to fetch
         :param project_id: Google Cloud project ID
