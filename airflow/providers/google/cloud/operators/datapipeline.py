--- conflicted
+++ resolved
@@ -19,106 +19,6 @@
 
 from __future__ import annotations
 
-<<<<<<< HEAD
-from typing import TYPE_CHECKING, Sequence
-
-from airflow.exceptions import AirflowException
-from airflow.providers.google.cloud.hooks.datapipeline import DEFAULT_DATAPIPELINE_LOCATION, DataPipelineHook
-from airflow.providers.google.cloud.operators.cloud_base import GoogleCloudBaseOperator
-from airflow.providers.google.common.hooks.base_google import PROVIDE_PROJECT_ID
-
-if TYPE_CHECKING:
-    from airflow.utils.context import Context
-
-
-class CreateDataPipelineOperator(GoogleCloudBaseOperator):
-    """
-    Creates a new Data Pipelines instance from the Data Pipelines API.
-
-    :param body: The request body (contains instance of Pipeline). See:
-        https://cloud.google.com/dataflow/docs/reference/data-pipelines/rest/v1/projects.locations.pipelines/create#request-body
-    :param project_id: The ID of the GCP project that owns the job.
-    :param location: The location to direct the Data Pipelines instance to (for example us-central1).
-    :param gcp_conn_id: The connection ID to connect to the Google Cloud
-        Platform.
-    :param impersonation_chain: Optional service account to impersonate using short-term
-        credentials, or chained list of accounts required to get the access_token
-        of the last account in the list, which will be impersonated in the request.
-        If set as a string, the account must grant the originating account
-        the Service Account Token Creator IAM role.
-        If set as a sequence, the identities from the list must grant
-        Service Account Token Creator IAM role to the directly preceding identity, with first
-        account from the list granting this role to the originating account (templated).
-
-        .. warning::
-            This option requires Apache Beam 2.39.0 or newer.
-
-    Returns the created Data Pipelines instance in JSON representation.
-    """
-
-    def __init__(
-        self,
-        *,
-        body: dict,
-        project_id: str = PROVIDE_PROJECT_ID,
-        location: str = DEFAULT_DATAPIPELINE_LOCATION,
-        gcp_conn_id: str = "google_cloud_default",
-        impersonation_chain: str | Sequence[str] | None = None,
-        **kwargs,
-    ) -> None:
-        super().__init__(**kwargs)
-
-        self.body = body
-        self.project_id = project_id
-        self.location = location
-        self.gcp_conn_id = gcp_conn_id
-        self.impersonation_chain = impersonation_chain
-        self.datapipeline_hook: DataPipelineHook | None = None
-        self.body["pipelineSources"] = {"airflow": "airflow"}
-
-    def execute(self, context: Context):
-        if self.body is None:
-            raise AirflowException(
-                "Request Body not given; cannot create a Data Pipeline without the Request Body."
-            )
-        if self.project_id is None:
-            raise AirflowException(
-                "Project ID not given; cannot create a Data Pipeline without the Project ID."
-            )
-        if self.location is None:
-            raise AirflowException("location not given; cannot create a Data Pipeline without the location.")
-
-        self.datapipeline_hook = DataPipelineHook(
-            gcp_conn_id=self.gcp_conn_id,
-            impersonation_chain=self.impersonation_chain,
-        )
-
-        self.data_pipeline = self.datapipeline_hook.create_data_pipeline(
-            project_id=self.project_id,
-            body=self.body,
-            location=self.location,
-        )
-        if self.data_pipeline:
-            if "error" in self.data_pipeline:
-                raise AirflowException(self.data_pipeline.get("error").get("message"))
-
-        return self.data_pipeline
-
-
-class RunDataPipelineOperator(GoogleCloudBaseOperator):
-    """
-    Runs a Data Pipelines Instance using the Data Pipelines API.
-
-    :param data_pipeline_name:  The display name of the pipeline. In example
-        projects/PROJECT_ID/locations/LOCATION_ID/pipelines/PIPELINE_ID it would be the PIPELINE_ID.
-    :param project_id: The ID of the GCP project that owns the job.
-    :param location: The location to direct the Data Pipelines instance to (for example us-central1).
-    :param gcp_conn_id: The connection ID to connect to the Google Cloud
-        Platform.
-
-    Returns the created Job in JSON representation.
-    """
-=======
 from deprecated import deprecated
 
 from airflow.exceptions import AirflowProviderDeprecationWarning
@@ -146,17 +46,12 @@
 )
 class RunDataPipelineOperator(DataflowRunPipelineOperator):
     """Runs a Data Pipelines Instance using the Data Pipelines API."""
->>>>>>> 17b792d8
 
     def __init__(
         self,
         data_pipeline_name: str,
         project_id: str = PROVIDE_PROJECT_ID,
-<<<<<<< HEAD
-        location: str = DEFAULT_DATAPIPELINE_LOCATION,
-=======
         location: str = DEFAULT_DATAFLOW_LOCATION,
->>>>>>> 17b792d8
         gcp_conn_id: str = "google_cloud_default",
         **kwargs,
     ) -> None:
