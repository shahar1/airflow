--- conflicted
+++ resolved
@@ -28,9 +28,6 @@
 
 from airflow.api.common.trigger_dag import trigger_dag
 from airflow.configuration import conf
-<<<<<<< HEAD
-from airflow.exceptions import AirflowException, DagNotFound, DagRunAlreadyExists, RemovedInAirflow3Warning
-=======
 from airflow.exceptions import (
     AirflowException,
     AirflowSkipException,
@@ -38,7 +35,6 @@
     DagRunAlreadyExists,
     RemovedInAirflow3Warning,
 )
->>>>>>> 17b792d8
 from airflow.models.baseoperator import BaseOperator
 from airflow.models.baseoperatorlink import BaseOperatorLink
 from airflow.models.dag import DagModel
@@ -75,16 +71,11 @@
     def get_link(self, operator: BaseOperator, *, ti_key: TaskInstanceKey) -> str:
         # Fetch the correct dag_run_id for the triggerED dag which is
         # stored in xcom during execution of the triggerING task.
-<<<<<<< HEAD
-        when = XCom.get_value(ti_key=ti_key, key=XCOM_LOGICAL_DATE_ISO)
-        query = {"dag_id": cast(TriggerDagRunOperator, operator).trigger_dag_id, "base_date": when}
-=======
         triggered_dag_run_id = XCom.get_value(ti_key=ti_key, key=XCOM_RUN_ID)
         query = {
             "dag_id": cast(TriggerDagRunOperator, operator).trigger_dag_id,
             "dag_run_id": triggered_dag_run_id,
         }
->>>>>>> 17b792d8
         return build_airflow_url_with_query(query)
 
 
@@ -96,19 +87,11 @@
     :param trigger_run_id: The run ID to use for the triggered DAG run (templated).
         If not provided, a run ID will be automatically generated.
     :param conf: Configuration for the DAG run (templated).
-<<<<<<< HEAD
-    :param logical_date: Logical date for the dag (templated).
-    :param reset_dag_run: Whether clear existing dag run if already exists.
-        This is useful when backfill or rerun an existing dag run.
-        This only resets (not recreates) the dag run.
-        Dag run conf is immutable and will not be reset on rerun of an existing dag run.
-=======
     :param logical_date: Logical date for the triggered DAG (templated).
     :param reset_dag_run: Whether clear existing DAG run if already exists.
         This is useful when backfill or rerun an existing DAG run.
         This only resets (not recreates) the DAG run.
         DAG run conf is immutable and will not be reset on rerun of an existing DAG run.
->>>>>>> 17b792d8
         When reset_dag_run=False and dag run exists, DagRunAlreadyExists will be raised.
         When reset_dag_run=True and dag run exists, existing DAG run will be cleared to rerun.
     :param wait_for_completion: Whether or not wait for DAG run completion. (default: False)
@@ -219,12 +202,8 @@
 
         except DagRunAlreadyExists as e:
             if self.reset_dag_run:
-<<<<<<< HEAD
-                self.log.info("Clearing %s on %s", self.trigger_dag_id, parsed_logical_date)
-=======
                 dag_run = e.dag_run
                 self.log.info("Clearing %s on %s", self.trigger_dag_id, dag_run.logical_date)
->>>>>>> 17b792d8
 
                 # Get target dag object and call clear()
                 dag_model = DagModel.get_current(self.trigger_dag_id)
@@ -233,10 +212,6 @@
 
                 dag_bag = DagBag(dag_folder=dag_model.fileloc, read_dags_from_db=True)
                 dag = dag_bag.get_dag(self.trigger_dag_id)
-<<<<<<< HEAD
-                dag_run = e.dag_run
-=======
->>>>>>> 17b792d8
                 dag.clear(start_date=dag_run.logical_date, end_date=dag_run.logical_date)
             else:
                 if self.skip_when_already_exists:
@@ -260,11 +235,7 @@
                     trigger=DagStateTrigger(
                         dag_id=self.trigger_dag_id,
                         states=self.allowed_states + self.failed_states,
-<<<<<<< HEAD
-                        execution_dates=[parsed_logical_date],
-=======
                         execution_dates=[dag_run.logical_date],
->>>>>>> 17b792d8
                         poll_interval=self.poke_interval,
                     ),
                     method_name="execute_complete",
