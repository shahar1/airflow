--- conflicted
+++ resolved
@@ -111,11 +111,7 @@
         args, _ = mock_build_url.call_args
         expected_args = {
             "dag_id": triggered_dag_run.dag_id,
-<<<<<<< HEAD
-            "base_date": triggered_dag_run.logical_date.isoformat(),
-=======
             "dag_run_id": triggered_dag_run.run_id,
->>>>>>> 17b792d8
         }
         assert expected_args in args
 
@@ -326,8 +322,6 @@
 
         with pytest.raises(DagRunAlreadyExists):
             task.run(start_date=logical_date, end_date=logical_date, ignore_ti_state=True)
-<<<<<<< HEAD
-=======
 
     def test_trigger_dagrun_with_skip_when_already_exists(self):
         """Test TriggerDagRunOperator with skip_when_already_exists."""
@@ -345,7 +339,6 @@
         assert task.get_task_instances()[0].state == TaskInstanceState.SUCCESS
         task.run(start_date=execution_date, end_date=execution_date, ignore_ti_state=True)
         assert task.get_task_instances()[0].state == TaskInstanceState.SKIPPED
->>>>>>> 17b792d8
 
     @pytest.mark.parametrize(
         "trigger_run_id, trigger_logical_date, expected_dagruns_count",
@@ -558,14 +551,6 @@
     def test_trigger_dagrun_with_execution_date(self):
         """Test TriggerDagRunOperator with custom execution_date (deprecated parameter)"""
         custom_execution_date = timezone.datetime(2021, 1, 2, 3, 4, 5)
-<<<<<<< HEAD
-        task = TriggerDagRunOperator(
-            task_id="test_trigger_dagrun_with_execution_date",
-            trigger_dag_id=TRIGGERED_DAG_ID,
-            execution_date=custom_execution_date,
-            dag=self.dag,
-        )
-=======
         with pytest.warns(
             RemovedInAirflow3Warning,
             match="Parameter 'execution_date' is deprecated. Use 'logical_date' instead.",
@@ -576,7 +561,6 @@
                 execution_date=custom_execution_date,
                 dag=self.dag,
             )
->>>>>>> 17b792d8
         task.run(start_date=DEFAULT_DATE, end_date=DEFAULT_DATE, ignore_ti_state=True)
 
         with create_session() as session:
@@ -584,9 +568,6 @@
             assert dagrun.external_trigger
             assert dagrun.logical_date == custom_execution_date
             assert dagrun.run_id == DagRun.generate_run_id(DagRunType.MANUAL, custom_execution_date)
-<<<<<<< HEAD
-            self.assert_extra_link(dagrun, task, session)
-=======
             self.assert_extra_link(dagrun, task, session)
 
     @pytest.mark.parametrize(
@@ -664,5 +645,4 @@
         # The second DagStateTrigger call should still use the original `logical_date` value.
         assert mock_task_defer.call_args_list[1].kwargs["trigger"].execution_dates == [
             pendulum.instance(triggered_logical_date)
-        ]
->>>>>>> 17b792d8
+        ]