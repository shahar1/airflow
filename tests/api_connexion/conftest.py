--- conflicted
+++ resolved
@@ -56,19 +56,7 @@
 def dagbag():
     from airflow.models import DagBag
 
-<<<<<<< HEAD
-    with warnings.catch_warnings():
-        # This explicitly shows off SubDagOperator, no point to warn about that.
-        warnings.filterwarnings(
-            "ignore",
-            category=RemovedInAirflow3Warning,
-            message=r".+Please use.+TaskGroup.+",
-            module=r".+example_subdag_operator$",
-        )
-        DagBag(include_examples=True, read_dags_from_db=False).sync_to_db()
-=======
     DagBag(include_examples=True, read_dags_from_db=False).sync_to_db()
->>>>>>> 17b792d8
     return DagBag(include_examples=True, read_dags_from_db=True)
 
 
