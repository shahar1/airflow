# Licensed to the Apache Software Foundation (ASF) under one
# or more contributor license agreements.  See the NOTICE file
# distributed with this work for additional information
# regarding copyright ownership.  The ASF licenses this file
# to you under the Apache License, Version 2.0 (the
# "License"); you may not use this file except in compliance
# with the License.  You may obtain a copy of the License at
#
#   http://www.apache.org/licenses/LICENSE-2.0
#
# Unless required by applicable law or agreed to in writing,
# software distributed under the License is distributed on an
# "AS IS" BASIS, WITHOUT WARRANTIES OR CONDITIONS OF ANY
# KIND, either express or implied.  See the License for the
# specific language governing permissions and limitations
# under the License.
from __future__ import annotations

import difflib
import json
import os
import re
import sys
from enum import Enum
from functools import cached_property, lru_cache
from pathlib import Path
from typing import Any, Dict, List, TypeVar

from airflow_breeze.branch_defaults import AIRFLOW_BRANCH, DEFAULT_AIRFLOW_CONSTRAINTS_BRANCH
from airflow_breeze.global_constants import (
    ALL_PYTHON_MAJOR_MINOR_VERSIONS,
    APACHE_AIRFLOW_GITHUB_REPOSITORY,
    BASE_PROVIDERS_COMPATIBILITY_CHECKS,
    CHICKEN_EGG_PROVIDERS,
    COMMITTERS,
    CURRENT_KUBERNETES_VERSIONS,
    CURRENT_MYSQL_VERSIONS,
    CURRENT_POSTGRES_VERSIONS,
    CURRENT_PYTHON_MAJOR_MINOR_VERSIONS,
    DEFAULT_KUBERNETES_VERSION,
    DEFAULT_MYSQL_VERSION,
    DEFAULT_POSTGRES_VERSION,
    DEFAULT_PYTHON_MAJOR_MINOR_VERSION,
    HELM_VERSION,
    KIND_VERSION,
    RUNS_ON_PUBLIC_RUNNER,
    RUNS_ON_SELF_HOSTED_RUNNER,
    TESTABLE_INTEGRATIONS,
    GithubEvents,
    SelectiveUnitTestTypes,
    all_helm_test_packages,
    all_selective_test_types,
)
from airflow_breeze.utils.console import get_console
from airflow_breeze.utils.exclude_from_matrix import excluded_combos
from airflow_breeze.utils.kubernetes_utils import get_kubernetes_python_combos
from airflow_breeze.utils.packages import get_available_packages
from airflow_breeze.utils.path_utils import (
    AIRFLOW_PROVIDERS_ROOT,
    AIRFLOW_SOURCES_ROOT,
    DOCS_DIR,
    SYSTEM_TESTS_PROVIDERS_ROOT,
    TESTS_PROVIDERS_ROOT,
)
from airflow_breeze.utils.provider_dependencies import DEPENDENCIES, get_related_providers
from airflow_breeze.utils.run_utils import run_command

ALL_VERSIONS_LABEL = "all versions"
DEBUG_CI_RESOURCES_LABEL = "debug ci resources"
DEFAULT_VERSIONS_ONLY_LABEL = "default versions only"
DISABLE_IMAGE_CACHE_LABEL = "disable image cache"
FULL_TESTS_NEEDED_LABEL = "full tests needed"
INCLUDE_SUCCESS_OUTPUTS_LABEL = "include success outputs"
LATEST_VERSIONS_ONLY_LABEL = "latest versions only"
NON_COMMITTER_BUILD_LABEL = "non committer build"
UPGRADE_TO_NEWER_DEPENDENCIES_LABEL = "upgrade to newer dependencies"
USE_PUBLIC_RUNNERS_LABEL = "use public runners"
USE_SELF_HOSTED_RUNNERS_LABEL = "use self-hosted runners"


ALL_CI_SELECTIVE_TEST_TYPES = (
    "API Always BranchExternalPython BranchPythonVenv "
    "CLI Core ExternalPython Operators Other PlainAsserts "
    "Providers[-amazon,google] Providers[amazon] Providers[google] "
    "PythonVenv Serialization WWW"
)

ALL_PROVIDERS_SELECTIVE_TEST_TYPES = "Providers[-amazon,google] Providers[amazon] Providers[google]"


class FileGroupForCi(Enum):
    ENVIRONMENT_FILES = "environment_files"
    PYTHON_PRODUCTION_FILES = "python_scans"
    JAVASCRIPT_PRODUCTION_FILES = "javascript_scans"
    ALWAYS_TESTS_FILES = "always_test_files"
    API_TEST_FILES = "api_test_files"
    API_CODEGEN_FILES = "api_codegen_files"
    HELM_FILES = "helm_files"
    DEPENDENCY_FILES = "dependency_files"
    DOC_FILES = "doc_files"
    WWW_FILES = "www_files"
    SYSTEM_TEST_FILES = "system_tests"
    KUBERNETES_FILES = "kubernetes_files"
    ALL_PYTHON_FILES = "all_python_files"
    ALL_SOURCE_FILES = "all_sources_for_tests"
    ALL_AIRFLOW_PYTHON_FILES = "all_airflow_python_files"
    ALL_PROVIDERS_PYTHON_FILES = "all_provider_python_files"
    ALL_DEV_PYTHON_FILES = "all_dev_python_files"
    ALL_PROVIDER_YAML_FILES = "all_provider_yaml_files"
    ALL_DOCS_PYTHON_FILES = "all_docs_python_files"


T = TypeVar("T", FileGroupForCi, SelectiveUnitTestTypes)


class HashableDict(Dict[T, List[str]]):
    def __hash__(self):
        return hash(frozenset(self))


CI_FILE_GROUP_MATCHES = HashableDict(
    {
        FileGroupForCi.ENVIRONMENT_FILES: [
            r"^.github/workflows",
            r"^dev/breeze",
            r"^dev/.*\.py$",
            r"^Dockerfile",
            r"^scripts/ci/docker-compose",
            r"^scripts/ci/kubernetes",
            r"^scripts/docker",
            r"^scripts/in_container",
            r"^generated/provider_dependencies.json$",
        ],
        FileGroupForCi.PYTHON_PRODUCTION_FILES: [
            r"^airflow/.*\.py",
            r"^pyproject.toml",
            r"^hatch_build.py",
        ],
        FileGroupForCi.JAVASCRIPT_PRODUCTION_FILES: [
            r"^airflow/.*\.[jt]sx?",
            r"^airflow/.*\.lock",
        ],
        FileGroupForCi.API_TEST_FILES: [
            r"^airflow/api/",
            r"^airflow/api_connexion/",
        ],
        FileGroupForCi.API_CODEGEN_FILES: [
            r"^airflow/api_connexion/openapi/v1\.yaml",
            r"^clients/gen",
        ],
        FileGroupForCi.HELM_FILES: [
            r"^chart",
            r"^airflow/kubernetes",
            r"^tests/kubernetes",
            r"^helm_tests",
        ],
        FileGroupForCi.DEPENDENCY_FILES: [
            r"^generated/provider_dependencies.json$",
        ],
        FileGroupForCi.DOC_FILES: [
            r"^docs",
            r"^\.github/SECURITY\.rst$",
            r"^airflow/.*\.py$",
            r"^chart",
            r"^providers",
            r"^tests/system",
            r"^CHANGELOG\.txt",
            r"^airflow/config_templates/config\.yml",
            r"^chart/RELEASE_NOTES\.txt",
            r"^chart/values\.schema\.json",
            r"^chart/values\.json",
        ],
        FileGroupForCi.WWW_FILES: [
            r"^airflow/www/.*\.ts[x]?$",
            r"^airflow/www/.*\.js[x]?$",
            r"^airflow/www/[^/]+\.json$",
            r"^airflow/www/.*\.lock$",
        ],
        FileGroupForCi.KUBERNETES_FILES: [
            r"^chart",
            r"^kubernetes_tests",
            r"^airflow/providers/cncf/kubernetes/",
            r"^tests/providers/cncf/kubernetes/",
            r"^tests/system/providers/cncf/kubernetes/",
        ],
        FileGroupForCi.ALL_PYTHON_FILES: [
            r".*\.py$",
        ],
        FileGroupForCi.ALL_AIRFLOW_PYTHON_FILES: [
            r".*\.py$",
        ],
        FileGroupForCi.ALL_PROVIDERS_PYTHON_FILES: [
            r"^airflow/providers/.*\.py$",
            r"^tests/providers/.*\.py$",
            r"^tests/system/providers/.*\.py$",
        ],
        FileGroupForCi.ALL_DOCS_PYTHON_FILES: [
            r"^docs/.*\.py$",
        ],
        FileGroupForCi.ALL_DEV_PYTHON_FILES: [
            r"^dev/.*\.py$",
        ],
        FileGroupForCi.ALL_SOURCE_FILES: [
            r"^.pre-commit-config.yaml$",
            r"^airflow",
            r"^chart",
            r"^tests",
            r"^kubernetes_tests",
        ],
        FileGroupForCi.SYSTEM_TEST_FILES: [
            r"^tests/system/",
        ],
        FileGroupForCi.ALWAYS_TESTS_FILES: [
            r"^tests/always/",
        ],
        FileGroupForCi.ALL_PROVIDER_YAML_FILES: [
            r".*/provider\.yaml$",
        ],
    }
)

CI_FILE_GROUP_EXCLUDES = HashableDict(
    {
        FileGroupForCi.ALL_AIRFLOW_PYTHON_FILES: [
            r"^.*/.*_vendor/.*",
            r"^airflow/migrations/.*",
            r"^airflow/providers/.*",
            r"^dev/.*",
            r"^docs/.*",
            r"^provider_packages/.*",
            r"^tests/providers/.*",
            r"^tests/system/providers/.*",
            r"^tests/dags/test_imports.py",
        ]
    }
)

PYTHON_OPERATOR_FILES = [
    r"^airflow/operators/python.py",
    r"^tests/operators/test_python.py",
]

TEST_TYPE_MATCHES = HashableDict(
    {
        SelectiveUnitTestTypes.API: [
            r"^airflow/api/",
            r"^airflow/api_connexion/",
            r"^airflow/api_internal/",
            r"^tests/api/",
            r"^tests/api_connexion/",
            r"^tests/api_internal/",
        ],
        SelectiveUnitTestTypes.CLI: [
            r"^airflow/cli/",
            r"^tests/cli/",
        ],
        SelectiveUnitTestTypes.OPERATORS: [
            r"^airflow/operators/",
            r"^tests/operators/",
        ],
        SelectiveUnitTestTypes.PROVIDERS: [
            r"^airflow/providers/",
            r"^tests/system/providers/",
            r"^tests/providers/",
        ],
        SelectiveUnitTestTypes.SERIALIZATION: [
            r"^airflow/serialization/",
            r"^tests/serialization/",
        ],
        SelectiveUnitTestTypes.PYTHON_VENV: PYTHON_OPERATOR_FILES,
        SelectiveUnitTestTypes.BRANCH_PYTHON_VENV: PYTHON_OPERATOR_FILES,
        SelectiveUnitTestTypes.EXTERNAL_PYTHON: PYTHON_OPERATOR_FILES,
        SelectiveUnitTestTypes.EXTERNAL_BRANCH_PYTHON: PYTHON_OPERATOR_FILES,
        SelectiveUnitTestTypes.WWW: [r"^airflow/www", r"^tests/www"],
    }
)

TEST_TYPE_EXCLUDES = HashableDict({})


def find_provider_affected(changed_file: str, include_docs: bool) -> str | None:
    file_path = AIRFLOW_SOURCES_ROOT / changed_file
    # is_relative_to is only available in Python 3.9 - we should simplify this check when we are Python 3.9+
    for provider_root in (TESTS_PROVIDERS_ROOT, SYSTEM_TESTS_PROVIDERS_ROOT, AIRFLOW_PROVIDERS_ROOT):
        try:
            file_path.relative_to(provider_root)
            relative_base_path = provider_root
            break
        except ValueError:
            pass
    else:
        if include_docs:
            try:
                relative_path = file_path.relative_to(DOCS_DIR)
                if relative_path.parts[0].startswith("apache-airflow-providers-"):
                    return relative_path.parts[0].replace("apache-airflow-providers-", "").replace("-", ".")
            except ValueError:
                pass
        return None

    for parent_dir_path in file_path.parents:
        if parent_dir_path == relative_base_path:
            break
        relative_path = parent_dir_path.relative_to(relative_base_path)
        if (AIRFLOW_PROVIDERS_ROOT / relative_path / "provider.yaml").exists():
            return str(parent_dir_path.relative_to(relative_base_path)).replace(os.sep, ".")
    # If we got here it means that some "common" files were modified. so we need to test all Providers
    return "Providers"


def _match_files_with_regexps(files: tuple[str, ...], matched_files, matching_regexps):
    for file in files:
        if any(re.match(regexp, file) for regexp in matching_regexps):
            matched_files.append(file)


def _exclude_files_with_regexps(files: tuple[str, ...], matched_files, exclude_regexps):
    for file in files:
        if any(re.match(regexp, file) for regexp in exclude_regexps):
            if file in matched_files:
                matched_files.remove(file)


@lru_cache(maxsize=None)
def _matching_files(
    files: tuple[str, ...], match_group: FileGroupForCi, match_dict: HashableDict, exclude_dict: HashableDict
) -> list[str]:
    matched_files: list[str] = []
    match_regexps = match_dict[match_group]
    excluded_regexps = exclude_dict.get(match_group)
    _match_files_with_regexps(files, matched_files, match_regexps)
    if excluded_regexps:
        _exclude_files_with_regexps(files, matched_files, excluded_regexps)
    count = len(matched_files)
    if count > 0:
        get_console().print(f"[warning]{match_group} matched {count} files.[/]")
        get_console().print(matched_files)
    else:
        get_console().print(f"[warning]{match_group} did not match any file.[/]")
    return matched_files


def _match_files_with_regexps(files: tuple[str, ...], matched_files, matching_regexps):
    for file in files:
        if any(re.match(regexp, file) for regexp in matching_regexps):
            matched_files.append(file)


def _exclude_files_with_regexps(files: tuple[str, ...], matched_files, exclude_regexps):
    for file in files:
        if any(re.match(regexp, file) for regexp in exclude_regexps):
            if file in matched_files:
                matched_files.remove(file)


@lru_cache(maxsize=None)
def _matching_files(
    files: tuple[str, ...], match_group: FileGroupForCi, match_dict: HashableDict, exclude_dict: HashableDict
) -> list[str]:
    matched_files: list[str] = []
    match_regexps = match_dict[match_group]
    excluded_regexps = exclude_dict.get(match_group)
    _match_files_with_regexps(files, matched_files, match_regexps)
    if excluded_regexps:
        _exclude_files_with_regexps(files, matched_files, excluded_regexps)
    count = len(matched_files)
    if count > 0:
        get_console().print(f"[warning]{match_group} matched {count} files.[/]")
        get_console().print(matched_files)
    else:
        get_console().print(f"[warning]{match_group} did not match any file.[/]")
    return matched_files


class SelectiveChecks:
    __HASHABLE_FIELDS = {"_files", "_default_branch", "_commit_ref", "_pr_labels", "_github_event"}

    def __init__(
        self,
        files: tuple[str, ...] = (),
        default_branch=AIRFLOW_BRANCH,
        default_constraints_branch=DEFAULT_AIRFLOW_CONSTRAINTS_BRANCH,
        commit_ref: str | None = None,
        pr_labels: tuple[str, ...] = (),
        github_event: GithubEvents = GithubEvents.PULL_REQUEST,
        github_repository: str = APACHE_AIRFLOW_GITHUB_REPOSITORY,
        github_actor: str = "",
        github_context_dict: dict[str, Any] | None = None,
    ):
        self._files = files
        self._default_branch = default_branch
        self._default_constraints_branch = default_constraints_branch
        self._commit_ref = commit_ref
        self._pr_labels = pr_labels
        self._github_event = github_event
        self._github_repository = github_repository
        self._github_actor = github_actor
        self._github_context_dict = github_context_dict or {}
        self._new_toml: dict[str, Any] = {}
        self._old_toml: dict[str, Any] = {}

    def __important_attributes(self) -> tuple[Any, ...]:
        return tuple(getattr(self, f) for f in self.__HASHABLE_FIELDS)

    def __hash__(self):
        return hash(self.__important_attributes())

    def __eq__(self, other):
        return isinstance(other, SelectiveChecks) and all(
            [getattr(other, f) == getattr(self, f) for f in self.__HASHABLE_FIELDS]
        )

    def __str__(self) -> str:
        from airflow_breeze.utils.github import get_ga_output

        output = []
        for field_name in dir(self):
            if not field_name.startswith("_"):
                value = getattr(self, field_name)
                if value is not None:
                    output.append(get_ga_output(field_name, value))
        return "\n".join(output)

    default_postgres_version = DEFAULT_POSTGRES_VERSION
    default_mysql_version = DEFAULT_MYSQL_VERSION

    default_kubernetes_version = DEFAULT_KUBERNETES_VERSION
    default_kind_version = KIND_VERSION
    default_helm_version = HELM_VERSION

    @cached_property
    def latest_versions_only(self) -> bool:
        return LATEST_VERSIONS_ONLY_LABEL in self._pr_labels

    @cached_property
    def default_python_version(self) -> str:
        return (
            CURRENT_PYTHON_MAJOR_MINOR_VERSIONS[-1]
            if LATEST_VERSIONS_ONLY_LABEL in self._pr_labels
            else DEFAULT_PYTHON_MAJOR_MINOR_VERSION
        )

    @cached_property
    def default_branch(self) -> str:
        return self._default_branch

    @cached_property
    def default_constraints_branch(self) -> str:
        return self._default_constraints_branch

    def _should_run_all_tests_and_versions(self) -> bool:
        if self._github_event in [GithubEvents.PUSH, GithubEvents.SCHEDULE, GithubEvents.WORKFLOW_DISPATCH]:
            get_console().print(f"[warning]Running everything because event is {self._github_event}[/]")
            return True
        if not self._commit_ref:
            get_console().print("[warning]Running everything in all versions as commit is missing[/]")
            return True
        if self.hatch_build_changed:
            get_console().print("[warning]Running everything with all versions: hatch_build.py changed[/]")
            return True
        if self.pyproject_toml_changed and self.build_system_changed_in_pyproject_toml:
            get_console().print(
                "[warning]Running everything with all versions: build-system changed in pyproject.toml[/]"
            )
            return True
        if self.generated_dependencies_changed:
            get_console().print(
                "[warning]Running everything with all versions: provider dependencies changed[/]"
            )
            return True
        return False

    @cached_property
    def all_versions(self) -> bool:
        if DEFAULT_VERSIONS_ONLY_LABEL in self._pr_labels:
            return False
        if LATEST_VERSIONS_ONLY_LABEL in self._pr_labels:
            return False
        if ALL_VERSIONS_LABEL in self._pr_labels:
            return True
        if self._should_run_all_tests_and_versions():
            return True
        return False

    @cached_property
    def full_tests_needed(self) -> bool:
        if self._should_run_all_tests_and_versions():
            return True
        if self._matching_files(
            FileGroupForCi.ENVIRONMENT_FILES, CI_FILE_GROUP_MATCHES, CI_FILE_GROUP_EXCLUDES
        ):
            get_console().print("[warning]Running full set of tests because env files changed[/]")
            return True
        if FULL_TESTS_NEEDED_LABEL in self._pr_labels:
            get_console().print(
                "[warning]Full tests needed because "
                f"label '{FULL_TESTS_NEEDED_LABEL}' is in  {self._pr_labels}[/]"
            )
            return True
        return False

    @cached_property
    def python_versions(self) -> list[str]:
        if self.all_versions:
            return CURRENT_PYTHON_MAJOR_MINOR_VERSIONS
        if self.latest_versions_only:
            return [CURRENT_PYTHON_MAJOR_MINOR_VERSIONS[-1]]
        return [DEFAULT_PYTHON_MAJOR_MINOR_VERSION]

    @cached_property
    def python_versions_list_as_string(self) -> str:
        return " ".join(self.python_versions)

    @cached_property
    def all_python_versions(self) -> list[str]:
        """
        All python versions include all past python versions available in previous branches
        Even if we remove them from the main version. This is needed to make sure we can cherry-pick
        changes from main to the previous branch.
        """
        if self.all_versions:
            return ALL_PYTHON_MAJOR_MINOR_VERSIONS
        if self.latest_versions_only:
            return [CURRENT_PYTHON_MAJOR_MINOR_VERSIONS[-1]]
        return [DEFAULT_PYTHON_MAJOR_MINOR_VERSION]

    @cached_property
    def all_python_versions_list_as_string(self) -> str:
        return " ".join(self.all_python_versions)

    @cached_property
    def postgres_versions(self) -> list[str]:
        if self.all_versions:
            return CURRENT_POSTGRES_VERSIONS
        if self.latest_versions_only:
            return [CURRENT_POSTGRES_VERSIONS[-1]]
        return [DEFAULT_POSTGRES_VERSION]

    @cached_property
    def mysql_versions(self) -> list[str]:
        if self.all_versions:
            return CURRENT_MYSQL_VERSIONS
        if self.latest_versions_only:
            return [CURRENT_MYSQL_VERSIONS[-1]]
        return [DEFAULT_MYSQL_VERSION]

    @cached_property
    def kind_version(self) -> str:
        return KIND_VERSION

    @cached_property
    def helm_version(self) -> str:
        return HELM_VERSION

    @cached_property
    def postgres_exclude(self) -> list[dict[str, str]]:
        if not self.all_versions:
            # Only basic combination so we do not need to exclude anything
            return []
        return [
            # Exclude all combinations that are repeating python/postgres versions
            {"python-version": python_version, "backend-version": postgres_version}
            for python_version, postgres_version in excluded_combos(
                CURRENT_PYTHON_MAJOR_MINOR_VERSIONS, CURRENT_POSTGRES_VERSIONS
            )
        ]

    @cached_property
    def mysql_exclude(self) -> list[dict[str, str]]:
        if not self.all_versions:
            # Only basic combination so we do not need to exclude anything
            return []
        return [
            # Exclude all combinations that are repeating python/mysql versions
            {"python-version": python_version, "backend-version": mysql_version}
            for python_version, mysql_version in excluded_combos(
                CURRENT_PYTHON_MAJOR_MINOR_VERSIONS, CURRENT_MYSQL_VERSIONS
            )
        ]

    @cached_property
    def sqlite_exclude(self) -> list[dict[str, str]]:
        return []

    @cached_property
    def kubernetes_versions(self) -> list[str]:
        if self.all_versions:
            return CURRENT_KUBERNETES_VERSIONS
        if self.latest_versions_only:
            return [CURRENT_KUBERNETES_VERSIONS[-1]]
        return [DEFAULT_KUBERNETES_VERSION]

    @cached_property
    def kubernetes_versions_list_as_string(self) -> str:
        return " ".join(self.kubernetes_versions)

    @cached_property
    def kubernetes_combos_list_as_string(self) -> str:
        python_version_array: list[str] = self.python_versions_list_as_string.split(" ")
        kubernetes_version_array: list[str] = self.kubernetes_versions_list_as_string.split(" ")
        combo_titles, short_combo_titles, combos = get_kubernetes_python_combos(
            kubernetes_version_array, python_version_array
        )
        return " ".join(short_combo_titles)

    def _matching_files(
        self, match_group: FileGroupForCi, match_dict: HashableDict, exclude_dict: HashableDict
    ) -> list[str]:
        return _matching_files(self._files, match_group, match_dict, exclude_dict)

    def _should_be_run(self, source_area: FileGroupForCi) -> bool:
        if self.full_tests_needed:
            get_console().print(f"[warning]{source_area} enabled because we are running everything[/]")
            return True
        matched_files = self._matching_files(source_area, CI_FILE_GROUP_MATCHES, CI_FILE_GROUP_EXCLUDES)
        if matched_files:
            get_console().print(
                f"[warning]{source_area} enabled because it matched {len(matched_files)} changed files[/]"
            )
            return True
        else:
            get_console().print(
                f"[warning]{source_area} disabled because it did not match any changed files[/]"
            )
            return False

    @cached_property
    def mypy_folders(self) -> list[str]:
        folders_to_check: list[str] = []
        if (
            self._matching_files(
                FileGroupForCi.ALL_AIRFLOW_PYTHON_FILES, CI_FILE_GROUP_MATCHES, CI_FILE_GROUP_EXCLUDES
            )
            or self.full_tests_needed
        ):
            folders_to_check.append("airflow")
        if (
            self._matching_files(
                FileGroupForCi.ALL_PROVIDERS_PYTHON_FILES, CI_FILE_GROUP_MATCHES, CI_FILE_GROUP_EXCLUDES
            )
            or self._are_all_providers_affected()
        ) and self._default_branch == "main":
            folders_to_check.append("providers")
        if (
            self._matching_files(
                FileGroupForCi.ALL_DOCS_PYTHON_FILES, CI_FILE_GROUP_MATCHES, CI_FILE_GROUP_EXCLUDES
            )
            or self.full_tests_needed
        ):
            folders_to_check.append("docs")
        if (
            self._matching_files(
                FileGroupForCi.ALL_DEV_PYTHON_FILES, CI_FILE_GROUP_MATCHES, CI_FILE_GROUP_EXCLUDES
            )
            or self.full_tests_needed
        ):
            folders_to_check.append("dev")
        return folders_to_check

    @cached_property
    def needs_mypy(self) -> bool:
        return self.mypy_folders != []

    @cached_property
    def needs_python_scans(self) -> bool:
        return self._should_be_run(FileGroupForCi.PYTHON_PRODUCTION_FILES)

    @cached_property
    def needs_javascript_scans(self) -> bool:
        return self._should_be_run(FileGroupForCi.JAVASCRIPT_PRODUCTION_FILES)

    @cached_property
    def needs_api_tests(self) -> bool:
        return self._should_be_run(FileGroupForCi.API_TEST_FILES)

    @cached_property
    def needs_api_codegen(self) -> bool:
        return self._should_be_run(FileGroupForCi.API_CODEGEN_FILES)

    @cached_property
    def run_www_tests(self) -> bool:
        return self._should_be_run(FileGroupForCi.WWW_FILES)

    @cached_property
    def run_amazon_tests(self) -> bool:
        if self.parallel_test_types_list_as_string is None:
            return False
        return (
            "amazon" in self.parallel_test_types_list_as_string
            or "Providers" in self.parallel_test_types_list_as_string.split(" ")
        )

    @cached_property
    def run_kubernetes_tests(self) -> bool:
        return self._should_be_run(FileGroupForCi.KUBERNETES_FILES)

    @cached_property
    def docs_build(self) -> bool:
        return self._should_be_run(FileGroupForCi.DOC_FILES)

    @cached_property
    def needs_helm_tests(self) -> bool:
        return self._should_be_run(FileGroupForCi.HELM_FILES) and self._default_branch == "main"

    @cached_property
    def run_tests(self) -> bool:
        return self._should_be_run(FileGroupForCi.ALL_SOURCE_FILES)

    @cached_property
    def ci_image_build(self) -> bool:
        return self.run_tests or self.docs_build or self.run_kubernetes_tests or self.needs_helm_tests

    @cached_property
    def prod_image_build(self) -> bool:
        return self.run_kubernetes_tests or self.needs_helm_tests

    def _select_test_type_if_matching(
        self, test_types: set[str], test_type: SelectiveUnitTestTypes
    ) -> list[str]:
        matched_files = self._matching_files(test_type, TEST_TYPE_MATCHES, TEST_TYPE_EXCLUDES)
        count = len(matched_files)
        if count > 0:
            test_types.add(test_type.value)
            get_console().print(f"[warning]{test_type} added because it matched {count} files[/]")
        return matched_files

    def _are_all_providers_affected(self) -> bool:
        # if "Providers" test is present in the list of tests, it means that we should run all providers tests
        # prepare all providers packages and build all providers documentation
        return "Providers" in self._get_test_types_to_run()

    def _fail_if_suspended_providers_affected(self) -> bool:
        return "allow suspended provider changes" not in self._pr_labels

    def _get_test_types_to_run(self, split_to_individual_providers: bool = False) -> list[str]:
        if self.full_tests_needed:
            return list(all_selective_test_types())

        candidate_test_types: set[str] = {"Always"}
        matched_files: set[str] = set()
        for test_type in SelectiveUnitTestTypes:
            if test_type not in [
                SelectiveUnitTestTypes.ALWAYS,
                SelectiveUnitTestTypes.CORE,
                SelectiveUnitTestTypes.OTHER,
                SelectiveUnitTestTypes.PLAIN_ASSERTS,
            ]:
                matched_files.update(self._select_test_type_if_matching(candidate_test_types, test_type))

        kubernetes_files = self._matching_files(
            FileGroupForCi.KUBERNETES_FILES, CI_FILE_GROUP_MATCHES, CI_FILE_GROUP_EXCLUDES
        )
        system_test_files = self._matching_files(
            FileGroupForCi.SYSTEM_TEST_FILES, CI_FILE_GROUP_MATCHES, CI_FILE_GROUP_EXCLUDES
        )
        all_source_files = self._matching_files(
            FileGroupForCi.ALL_SOURCE_FILES, CI_FILE_GROUP_MATCHES, CI_FILE_GROUP_EXCLUDES
        )
        test_always_files = self._matching_files(
            FileGroupForCi.ALWAYS_TESTS_FILES, CI_FILE_GROUP_MATCHES, CI_FILE_GROUP_EXCLUDES
        )
        remaining_files = (
            set(all_source_files)
            - set(matched_files)
            - set(kubernetes_files)
            - set(system_test_files)
            - set(test_always_files)
        )
        get_console().print(f"[warning]Remaining non test/always files: {len(remaining_files)}[/]")
        count_remaining_files = len(remaining_files)

        for file in self._files:
            if file.endswith("bash.py") and Path(file).parent.name == "operators":
                candidate_test_types.add("Serialization")
                candidate_test_types.add("Core")
                break
        if count_remaining_files > 0:
            get_console().print(
                f"[warning]We should run all tests. There are {count_remaining_files} changed "
                "files that seems to fall into Core/Other category[/]"
            )
            get_console().print(remaining_files)
            candidate_test_types.update(all_selective_test_types())
        else:
            if "Providers" in candidate_test_types or "API" in candidate_test_types:
                affected_providers = self._find_all_providers_affected(
                    include_docs=False,
                )
                if affected_providers != "ALL_PROVIDERS" and affected_providers is not None:
                    try:
                        candidate_test_types.remove("Providers")
                    except KeyError:
                        # In case of API tests Providers could not be in the list originally so we can ignore
                        # Providers missing in the list.
                        pass
                    if split_to_individual_providers:
                        for provider in affected_providers:
                            candidate_test_types.add(f"Providers[{provider}]")
                    else:
                        candidate_test_types.add(f"Providers[{','.join(sorted(affected_providers))}]")
                elif split_to_individual_providers:
                    candidate_test_types.remove("Providers")
                    for provider in get_available_packages():
                        candidate_test_types.add(f"Providers[{provider}]")
            get_console().print(
                "[warning]There are no core/other files. Only tests relevant to the changed files are run.[/]"
            )
        # sort according to predefined order
        sorted_candidate_test_types = sorted(candidate_test_types)
        get_console().print("[warning]Selected test type candidates to run:[/]")
        get_console().print(sorted_candidate_test_types)
        return sorted_candidate_test_types

    @staticmethod
    def _extract_long_provider_tests(current_test_types: set[str]):
        """
        In case there are Provider tests in the list of test to run - either in the form of
        Providers or Providers[...] we subtract them from the test type,
        and add them to the list of tests to run individually.

        In case of Providers, we need to replace it with Providers[-<list_of_long_tests>], but
        in case of Providers[list_of_tests] we need to remove the long tests from the list.

        """
        long_tests = ["amazon", "google"]
        for original_test_type in tuple(current_test_types):
            if original_test_type == "Providers":
                current_test_types.remove(original_test_type)
                for long_test in long_tests:
                    current_test_types.add(f"Providers[{long_test}]")
                current_test_types.add(f"Providers[-{','.join(long_tests)}]")
            elif original_test_type.startswith("Providers["):
                provider_tests_to_run = (
                    original_test_type.replace("Providers[", "").replace("]", "").split(",")
                )
                if any(long_test in provider_tests_to_run for long_test in long_tests):
                    current_test_types.remove(original_test_type)
                    for long_test in long_tests:
                        if long_test in provider_tests_to_run:
                            current_test_types.add(f"Providers[{long_test}]")
                            provider_tests_to_run.remove(long_test)
                    current_test_types.add(f"Providers[{','.join(provider_tests_to_run)}]")

    @cached_property
    def parallel_test_types_list_as_string(self) -> str | None:
        if not self.run_tests:
            return None
        current_test_types = set(self._get_test_types_to_run())
        if self._default_branch != "main":
            test_types_to_remove: set[str] = set()
            for test_type in current_test_types:
                if test_type.startswith("Providers"):
                    get_console().print(
                        f"[warning]Removing {test_type} because the target branch "
                        f"is {self._default_branch} and not main[/]"
                    )
                    test_types_to_remove.add(test_type)
            current_test_types = current_test_types - test_types_to_remove

        self._extract_long_provider_tests(current_test_types)
        return " ".join(sorted(current_test_types))

    @cached_property
    def providers_test_types_list_as_string(self) -> str | None:
        all_test_types = self.parallel_test_types_list_as_string
        if all_test_types is None:
            return None
        return " ".join(
            test_type for test_type in all_test_types.split(" ") if test_type.startswith("Providers")
        )

    @cached_property
    def separate_test_types_list_as_string(self) -> str | None:
        if not self.run_tests:
            return None
        current_test_types = set(self._get_test_types_to_run(split_to_individual_providers=True))
        if "Providers" in current_test_types:
            current_test_types.remove("Providers")
            current_test_types.update({f"Providers[{provider}]" for provider in get_available_packages()})
        return " ".join(sorted(current_test_types))

    @cached_property
    def include_success_outputs(
        self,
    ) -> bool:
        return INCLUDE_SUCCESS_OUTPUTS_LABEL in self._pr_labels

    @cached_property
    def basic_checks_only(self) -> bool:
        return not self.ci_image_build

    @staticmethod
    def _print_diff(old_lines: list[str], new_lines: list[str]):
        diff = "\n".join(line for line in difflib.ndiff(old_lines, new_lines) if line and line[0] in "+-?")
        get_console().print(diff)

    @cached_property
    def generated_dependencies_changed(self) -> bool:
        return "generated/provider_dependencies.json" in self._files

    @cached_property
    def hatch_build_changed(self) -> bool:
        return "hatch_build.py" in self._files

    @cached_property
    def pyproject_toml_changed(self) -> bool:
        if not self._commit_ref:
            get_console().print("[warning]Cannot determine pyproject.toml changes as commit is missing[/]")
            return False
        new_result = run_command(
            ["git", "show", f"{self._commit_ref}:pyproject.toml"],
            capture_output=True,
            text=True,
            cwd=AIRFLOW_SOURCES_ROOT,
            check=False,
        )
        if new_result.returncode != 0:
            get_console().print(
                f"[warning]Cannot determine pyproject.toml changes. "
                f"Could not get pyproject.toml from {self._commit_ref}[/]"
            )
            return False
        old_result = run_command(
            ["git", "show", f"{self._commit_ref}^:pyproject.toml"],
            capture_output=True,
            text=True,
            cwd=AIRFLOW_SOURCES_ROOT,
            check=False,
        )
        if old_result.returncode != 0:
            get_console().print(
                f"[warning]Cannot determine pyproject.toml changes. "
                f"Could not get pyproject.toml from {self._commit_ref}^[/]"
            )
            return False
        try:
            import tomllib
        except ImportError:
            import tomli as tomllib

        self._new_toml = tomllib.loads(new_result.stdout)
        self._old_toml = tomllib.loads(old_result.stdout)
        return True

    @cached_property
    def build_system_changed_in_pyproject_toml(self) -> bool:
        if not self.pyproject_toml_changed:
            return False
        new_build_backend = self._new_toml["build-system"]["build-backend"]
        old_build_backend = self._old_toml["build-system"]["build-backend"]
        if new_build_backend != old_build_backend:
            get_console().print("[warning]Build backend changed in pyproject.toml [/]")
            self._print_diff([old_build_backend], [new_build_backend])
            return True
        new_requires = self._new_toml["build-system"]["requires"]
        old_requires = self._old_toml["build-system"]["requires"]
        if new_requires != old_requires:
            get_console().print("[warning]Build system changed in pyproject.toml [/]")
            self._print_diff(old_requires, new_requires)
            return True
        return False

    @cached_property
    def upgrade_to_newer_dependencies(self) -> bool:
        if (
            len(
                self._matching_files(
                    FileGroupForCi.DEPENDENCY_FILES, CI_FILE_GROUP_MATCHES, CI_FILE_GROUP_EXCLUDES
                )
            )
            > 0
        ):
            get_console().print("[warning]Upgrade to newer dependencies: Dependency files changed[/]")
            return True
        if self.hatch_build_changed:
            get_console().print("[warning]Upgrade to newer dependencies: hatch_build.py changed[/]")
            return True
        if self.build_system_changed_in_pyproject_toml:
            get_console().print(
                "[warning]Upgrade to newer dependencies: Build system changed in pyproject.toml[/]"
            )
            return True
        if self._github_event in [GithubEvents.PUSH, GithubEvents.SCHEDULE]:
            get_console().print("[warning]Upgrade to newer dependencies: Push or Schedule event[/]")
            return True
        if UPGRADE_TO_NEWER_DEPENDENCIES_LABEL in self._pr_labels:
            get_console().print(
                f"[warning]Upgrade to newer dependencies: Label '{UPGRADE_TO_NEWER_DEPENDENCIES_LABEL}' "
                f"in {self._pr_labels}[/]"
            )
            return True
        return False

    @cached_property
    def docs_list_as_string(self) -> str | None:
        _ALL_DOCS_LIST = ""
        if not self.docs_build:
            return None
        if self._default_branch != "main":
            return "apache-airflow docker-stack"
        if self.full_tests_needed:
            return _ALL_DOCS_LIST
        providers_affected = self._find_all_providers_affected(
            include_docs=True,
        )
        if (
            providers_affected == "ALL_PROVIDERS"
            or "docs/conf.py" in self._files
            or "docs/build_docs.py" in self._files
            or self._are_all_providers_affected()
        ):
            return _ALL_DOCS_LIST
        packages = []
        if any(file.startswith(("airflow/", "docs/apache-airflow/")) for file in self._files):
            packages.append("apache-airflow")
        if any(file.startswith("docs/apache-airflow-providers/") for file in self._files):
            packages.append("apache-airflow-providers")
        if any(file.startswith(("chart/", "docs/helm-chart")) for file in self._files):
            packages.append("helm-chart")
        if any(file.startswith("docs/docker-stack/") for file in self._files):
            packages.append("docker-stack")
        if providers_affected:
            for provider in providers_affected:
                packages.append(provider.replace("-", "."))
        return " ".join(packages)

    @cached_property
    def skip_pre_commits(self) -> str:
        pre_commits_to_skip = set()
        pre_commits_to_skip.add("identity")
        # Skip all mypy "individual" file checks if we are running mypy checks in CI
        # In the CI we always run mypy for the whole "package" rather than for `--all-files` because
        # The pre-commit will semi-randomly skip such list of files into several groups and we want
        # to make sure that such checks are always run in CI for whole "group" of files - i.e.
        # whole package rather than for individual files. That's why we skip those checks in CI
        # and run them via `mypy-all` command instead and dedicated CI job in matrix
        # This will also speed up static-checks job usually as the jobs will be running in parallel
        pre_commits_to_skip.update({"mypy-providers", "mypy-airflow", "mypy-docs", "mypy-dev"})
        if self._default_branch != "main":
            # Skip those tests on all "release" branches
            pre_commits_to_skip.update(
                (
                    "check-airflow-provider-compatibility",
                    "check-extra-packages-references",
                    "check-provider-yaml-valid",
                    "lint-helm-chart",
                    "validate-operators-init",
                )
            )

        if self.full_tests_needed:
            # when full tests are needed, we do not want to skip any checks and we should
            # run all the pre-commits just to be sure everything is ok when some structural changes occurred
            return ",".join(sorted(pre_commits_to_skip))
        if not self._matching_files(FileGroupForCi.WWW_FILES, CI_FILE_GROUP_MATCHES, CI_FILE_GROUP_EXCLUDES):
            pre_commits_to_skip.add("ts-compile-format-lint-www")
        if not self._matching_files(
            FileGroupForCi.ALL_PYTHON_FILES, CI_FILE_GROUP_MATCHES, CI_FILE_GROUP_EXCLUDES
        ):
            pre_commits_to_skip.add("flynt")
        if not self._matching_files(
            FileGroupForCi.HELM_FILES,
            CI_FILE_GROUP_MATCHES,
            CI_FILE_GROUP_EXCLUDES,
        ):
            pre_commits_to_skip.add("lint-helm-chart")
        if not (
            self._matching_files(
                FileGroupForCi.ALL_PROVIDER_YAML_FILES, CI_FILE_GROUP_MATCHES, CI_FILE_GROUP_EXCLUDES
            )
            or self._matching_files(
                FileGroupForCi.ALL_PROVIDERS_PYTHON_FILES, CI_FILE_GROUP_MATCHES, CI_FILE_GROUP_EXCLUDES
            )
        ):
            # only skip provider validation if none of the provider.yaml and provider
            # python files changed because validation also walks through all the provider python files
            pre_commits_to_skip.add("check-provider-yaml-valid")
        return ",".join(sorted(pre_commits_to_skip))

    @cached_property
    def skip_provider_tests(self) -> bool:
        if self._default_branch != "main":
            return True
        if self.full_tests_needed:
            return False
        if any(test_type.startswith("Providers") for test_type in self._get_test_types_to_run()):
            return False
        return True

    @cached_property
    def docker_cache(self) -> str:
        return (
            "disabled"
            if (self._github_event == GithubEvents.SCHEDULE or DISABLE_IMAGE_CACHE_LABEL in self._pr_labels)
            else "registry"
        )

    @cached_property
    def debug_resources(self) -> bool:
        return DEBUG_CI_RESOURCES_LABEL in self._pr_labels

    @cached_property
    def helm_test_packages(self) -> str:
        return json.dumps(all_helm_test_packages())

    @cached_property
    def affected_providers_list_as_string(self) -> str | None:
        _ALL_PROVIDERS_LIST = ""
        if self.full_tests_needed:
            return _ALL_PROVIDERS_LIST
        if self._are_all_providers_affected():
            return _ALL_PROVIDERS_LIST
        affected_providers = self._find_all_providers_affected(include_docs=True)
        if not affected_providers:
            return None
        if affected_providers == "ALL_PROVIDERS":
            return _ALL_PROVIDERS_LIST
        return " ".join(sorted(affected_providers))

    @cached_property
    def runs_on_as_json_default(self) -> str:
        if self._github_repository == APACHE_AIRFLOW_GITHUB_REPOSITORY:
            if self._github_event in [GithubEvents.SCHEDULE, GithubEvents.PUSH]:
                # Canary and Scheduled runs
                return RUNS_ON_SELF_HOSTED_RUNNER
            if self._pr_labels and USE_PUBLIC_RUNNERS_LABEL in self._pr_labels:
                # Forced public runners
                return RUNS_ON_PUBLIC_RUNNER
            actor = self._github_actor
            if self._github_event in (GithubEvents.PULL_REQUEST, GithubEvents.PULL_REQUEST_TARGET):
                try:
                    actor = self._github_context_dict["event"]["pull_request"]["user"]["login"]
                    get_console().print(
                        f"[warning]The actor: {actor} retrieved from GITHUB_CONTEXT's"
                        f" event.pull_request.user.login[/]"
                    )
                except Exception as e:
                    get_console().print(f"[warning]Exception when reading user login: {e}[/]")
                    get_console().print(
                        f"[info]Could not find the actor from pull request, "
                        f"falling back to the actor who triggered the PR: {actor}[/]"
                    )
            if (
                actor not in COMMITTERS
                and self._pr_labels
                and USE_SELF_HOSTED_RUNNERS_LABEL in self._pr_labels
            ):
                get_console().print(
                    f"[error]The PR has `{USE_SELF_HOSTED_RUNNERS_LABEL}` label, but "
                    f"{actor} is not a committer. This is not going to work.[/]"
                )
                sys.exit(1)
            if USE_SELF_HOSTED_RUNNERS_LABEL in self._pr_labels:
                # Forced self-hosted runners
                return RUNS_ON_SELF_HOSTED_RUNNER
<<<<<<< HEAD
            if actor in COMMITTERS:
                return RUNS_ON_SELF_HOSTED_RUNNER
            else:
                return RUNS_ON_PUBLIC_RUNNER
=======
            return RUNS_ON_PUBLIC_RUNNER
>>>>>>> 17b792d8
        return RUNS_ON_PUBLIC_RUNNER

    @cached_property
    def runs_on_as_json_self_hosted(self) -> str:
        return RUNS_ON_SELF_HOSTED_RUNNER

    @cached_property
    def runs_on_as_json_public(self) -> str:
        return RUNS_ON_PUBLIC_RUNNER

    @cached_property
    def is_self_hosted_runner(self) -> bool:
        """
        True if the job has runs_on labels indicating It should run on "self-hosted" runner.

        All self-hosted runners have "self-hosted" label.
        """
        return "self-hosted" in json.loads(self.runs_on_as_json_default)

    @cached_property
    def is_airflow_runner(self) -> bool:
        """
        True if the job has runs_on labels indicating It should run on Airflow managed runner.

        All Airflow team-managed runners will have "airflow-runner" label.
        """
        # TODO: when we have it properly set-up with labels we should just check for
        #       "airflow-runner" presence in runs_on
        runs_on_array = json.loads(self.runs_on_as_json_default)
        return "Linux" in runs_on_array and "X64" in runs_on_array and "self-hosted" in runs_on_array

    @cached_property
    def is_amd_runner(self) -> bool:
        """
        True if the job has runs_on labels indicating AMD architecture.

        Matching amd label, asf-runner, and any ubuntu that does not contain arm
        The last case is just in case - currently there are no public runners that have ARM
        instances, but they can add them in the future. It might be that for compatibility
        they will just add arm in the runner name - because currently GitHub users use just
        one label "ubuntu-*" for all their work and depend on them being AMD ones.
        """
        return any(
            [
                "amd" == label.lower()
                or "amd64" == label.lower()
                or "x64" == label.lower()
                or "asf-runner" == label
                or ("ubuntu" in label and "arm" not in label.lower())
                for label in json.loads(self.runs_on_as_json_public)
            ]
        )

    @cached_property
    def is_arm_runner(self) -> bool:
        """
        True if the job has runs_on labels indicating ARM architecture.

        Matches any label containing arm - including ASF-specific "asf-arm" label.

        # See https://cwiki.apache.org/confluence/pages/viewpage.action?spaceKey=INFRA&title=ASF+Infra+provided+self-hosted+runners
        """
        return any(
            [
                "arm" == label.lower() or "arm64" == label.lower() or "asf-arm" == label
                for label in json.loads(self.runs_on_as_json_public)
            ]
        )

    @cached_property
    def is_vm_runner(self) -> bool:
        """Whether the runner is VM runner (managed by airflow)."""
        # TODO: when we have it properly set-up with labels we should just check for
        #       "airflow-runner" presence in runs_on
        return self.is_airflow_runner

    @cached_property
    def is_k8s_runner(self) -> bool:
        """Whether the runner is K8s runner (managed by airflow)."""
        # TODO: when we have it properly set-up with labels we should just check for
        #       "k8s-runner" presence in runs_on
        return False

    @cached_property
    def has_migrations(self) -> bool:
        return any([file.startswith("airflow/migrations/") for file in self._files])

    @cached_property
    def chicken_egg_providers(self) -> str:
        """Space separated list of providers with chicken-egg problem and should be built from sources."""
        return CHICKEN_EGG_PROVIDERS

    @cached_property
    def providers_compatibility_checks(self) -> str:
        """Provider compatibility input checks for the current run. Filter out python versions not built"""
        return json.dumps(
            [
                check
                for check in BASE_PROVIDERS_COMPATIBILITY_CHECKS
                if check["python-version"] in self.python_versions
            ]
        )

    @cached_property
    def testable_integrations(self) -> list[str]:
        return TESTABLE_INTEGRATIONS

    @cached_property
    def is_committer_build(self):
        if NON_COMMITTER_BUILD_LABEL in self._pr_labels:
            return False
        return self._github_actor in COMMITTERS

    def _find_all_providers_affected(self, include_docs: bool) -> list[str] | str | None:
        all_providers: set[str] = set()

        all_providers_affected = False
        suspended_providers: set[str] = set()
        for changed_file in self._files:
            provider = find_provider_affected(changed_file, include_docs=include_docs)
            if provider == "Providers":
                all_providers_affected = True
            elif provider is not None:
                if provider not in DEPENDENCIES:
                    suspended_providers.add(provider)
                else:
                    all_providers.add(provider)
        if self.needs_api_tests:
            all_providers.add("fab")
        if all_providers_affected:
            return "ALL_PROVIDERS"
        if suspended_providers:
            # We check for suspended providers only after we have checked if all providers are affected.
            # No matter if we found that we are modifying a suspended provider individually,
            # if all providers are
            # affected, then it means that we are ok to proceed because likely we are running some kind of
            # global refactoring that affects multiple providers including the suspended one. This is a
            # potential escape hatch if someone would like to modify suspended provider,
            # but it can be found at the review time and is anyway harmless as the provider will not be
            # released nor tested nor used in CI anyway.
            get_console().print("[yellow]You are modifying suspended providers.\n")
            get_console().print(
                "[info]Some providers modified by this change have been suspended, "
                "and before attempting such changes you should fix the reason for suspension."
            )
            get_console().print(
                "[info]When fixing it, you should set suspended = false in provider.yaml "
                "to make changes to the provider."
            )
            get_console().print(f"Suspended providers: {suspended_providers}")
            if self._fail_if_suspended_providers_affected():
                get_console().print(
                    "[error]This PR did not have `allow suspended provider changes`"
                    " label set so it will fail."
                )
                sys.exit(1)
            else:
                get_console().print(
                    "[info]This PR had `allow suspended provider changes` label set so it will continue"
                )
        if not all_providers:
            return None
        for provider in list(all_providers):
            all_providers.update(
                get_related_providers(provider, upstream_dependencies=True, downstream_dependencies=True)
            )
        return sorted(all_providers)<|MERGE_RESOLUTION|>--- conflicted
+++ resolved
@@ -340,38 +340,6 @@
     return matched_files
 
 
-def _match_files_with_regexps(files: tuple[str, ...], matched_files, matching_regexps):
-    for file in files:
-        if any(re.match(regexp, file) for regexp in matching_regexps):
-            matched_files.append(file)
-
-
-def _exclude_files_with_regexps(files: tuple[str, ...], matched_files, exclude_regexps):
-    for file in files:
-        if any(re.match(regexp, file) for regexp in exclude_regexps):
-            if file in matched_files:
-                matched_files.remove(file)
-
-
-@lru_cache(maxsize=None)
-def _matching_files(
-    files: tuple[str, ...], match_group: FileGroupForCi, match_dict: HashableDict, exclude_dict: HashableDict
-) -> list[str]:
-    matched_files: list[str] = []
-    match_regexps = match_dict[match_group]
-    excluded_regexps = exclude_dict.get(match_group)
-    _match_files_with_regexps(files, matched_files, match_regexps)
-    if excluded_regexps:
-        _exclude_files_with_regexps(files, matched_files, excluded_regexps)
-    count = len(matched_files)
-    if count > 0:
-        get_console().print(f"[warning]{match_group} matched {count} files.[/]")
-        get_console().print(matched_files)
-    else:
-        get_console().print(f"[warning]{match_group} did not match any file.[/]")
-    return matched_files
-
-
 class SelectiveChecks:
     __HASHABLE_FIELDS = {"_files", "_default_branch", "_commit_ref", "_pr_labels", "_github_event"}
 
@@ -1153,14 +1121,7 @@
             if USE_SELF_HOSTED_RUNNERS_LABEL in self._pr_labels:
                 # Forced self-hosted runners
                 return RUNS_ON_SELF_HOSTED_RUNNER
-<<<<<<< HEAD
-            if actor in COMMITTERS:
-                return RUNS_ON_SELF_HOSTED_RUNNER
-            else:
-                return RUNS_ON_PUBLIC_RUNNER
-=======
             return RUNS_ON_PUBLIC_RUNNER
->>>>>>> 17b792d8
         return RUNS_ON_PUBLIC_RUNNER
 
     @cached_property
